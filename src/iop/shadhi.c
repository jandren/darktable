/*
  This file is part of darktable,
  Copyright (C) 2012-2020 darktable developers.

  darktable is free software: you can redistribute it and/or modify
  it under the terms of the GNU General Public License as published by
  the Free Software Foundation, either version 3 of the License, or
  (at your option) any later version.

  darktable is distributed in the hope that it will be useful,
  but WITHOUT ANY WARRANTY; without even the implied warranty of
  MERCHANTABILITY or FITNESS FOR A PARTICULAR PURPOSE.  See the
  GNU General Public License for more details.

  You should have received a copy of the GNU General Public License
  along with darktable.  If not, see <http://www.gnu.org/licenses/>.
*/
#ifdef HAVE_CONFIG_H
#include "config.h"
#endif
#include "bauhaus/bauhaus.h"
#include "common/bilateral.h"
#include "common/bilateralcl.h"
#include "common/debug.h"
#include "common/gaussian.h"
#include "common/opencl.h"
#include "control/control.h"
#include "develop/develop.h"
#include "develop/imageop.h"
#include "develop/imageop_math.h"
#include "develop/imageop_gui.h"
#include "develop/tiling.h"
#include "dtgtk/togglebutton.h"
#include "gui/accelerators.h"
#include "gui/gtk.h"
#include "gui/presets.h"
#include "iop/iop_api.h"
#include <assert.h>
#include <math.h>
#include <stdlib.h>
#include <string.h>

#include <gtk/gtk.h>
#include <inttypes.h>

#define UNBOUND_L 1
#define UNBOUND_A 2
#define UNBOUND_B 4
#define UNBOUND_SHADOWS_L UNBOUND_L
#define UNBOUND_SHADOWS_A UNBOUND_A
#define UNBOUND_SHADOWS_B UNBOUND_B
#define UNBOUND_HIGHLIGHTS_L (UNBOUND_L << 3) /* 8 */
#define UNBOUND_HIGHLIGHTS_A (UNBOUND_A << 3) /* 16 */
#define UNBOUND_HIGHLIGHTS_B (UNBOUND_B << 3) /* 32 */
#define UNBOUND_GAUSSIAN 64
#define UNBOUND_BILATERAL 128 /* not implemented yet */
#define UNBOUND_DEFAULT                                                                                      \
  (UNBOUND_SHADOWS_L | UNBOUND_SHADOWS_A | UNBOUND_SHADOWS_B | UNBOUND_HIGHLIGHTS_L | UNBOUND_HIGHLIGHTS_A   \
   | UNBOUND_HIGHLIGHTS_B | UNBOUND_GAUSSIAN)

DT_MODULE_INTROSPECTION(5, dt_iop_shadhi_params_t)

typedef enum dt_iop_shadhi_algo_t
{
  SHADHI_ALGO_GAUSSIAN, // $DESCRIPTION: "gaussian"
  SHADHI_ALGO_BILATERAL // $DESCRIPTION: "bilateral filter"
} dt_iop_shadhi_algo_t;

/* legacy version 1 params */
typedef struct dt_iop_shadhi_params1_t
{
  dt_gaussian_order_t order;
  float radius;
  float shadows;
  float reserved1;
  float highlights;
  float reserved2;
  float compress;
} dt_iop_shadhi_params1_t;

/* legacy version 2 params */
typedef struct dt_iop_shadhi_params2_t
{
  dt_gaussian_order_t order;
  float radius;
  float shadows;
  float reserved1;
  float highlights;
  float reserved2;
  float compress;
  float shadows_ccorrect;
  float highlights_ccorrect;
} dt_iop_shadhi_params2_t;

typedef struct dt_iop_shadhi_params3_t
{
  dt_gaussian_order_t order;
  float radius;
  float shadows;
  float reserved1;
  float highlights;
  float reserved2;
  float compress;
  float shadows_ccorrect;
  float highlights_ccorrect;
  unsigned int flags;
} dt_iop_shadhi_params3_t;

typedef struct dt_iop_shadhi_params4_t
{
  dt_gaussian_order_t order;
  float radius;
  float shadows;
  float whitepoint;
  float highlights;
  float reserved2;
  float compress;
  float shadows_ccorrect;
  float highlights_ccorrect;
  unsigned int flags;
  float low_approximation;
} dt_iop_shadhi_params4_t;

typedef struct dt_iop_shadhi_params_t
{
  dt_gaussian_order_t order; // $DEFAULT: DT_IOP_GAUSSIAN_ZERO
  float radius;     // $MIN: 0.1 $MAX: 500.0 $DEFAULT: 100.0
  float shadows;    // $MIN: -100.0 $MAX: 100.0 $DEFAULT: 50.0
  float whitepoint; // $MIN: -10.0 $MAX: 10.0 $DEFAULT: 0.0 $DESCRIPTION: "white point adjustment"
  float highlights; // $MIN: -100.0 $MAX: 100.0 $DEFAULT: -50.0
  float reserved2;
  float compress;   // $MIN: 0.0 $MAX: 100.0 $DEFAULT: 50.0
  float shadows_ccorrect;    // $MIN: 0.0 $MAX: 100.0 $DEFAULT: 100.0 $DESCRIPTION: "shadows color adjustment"
  float highlights_ccorrect; // $MIN: 0.0 $MAX: 100.0 $DEFAULT: 50.0 $DESCRIPTION: "highlights color adjustment"
  unsigned int flags;        // $DEFAULT: UNBOUND_DEFAULT
  float low_approximation;   // $DEFAULT: 0.000001
  dt_iop_shadhi_algo_t shadhi_algo; // $DEFAULT: SHADHI_ALGO_GAUSSIAN $DESCRIPTION: "soften with" $DEFAULT: 0
} dt_iop_shadhi_params_t;

typedef struct dt_iop_shadhi_gui_data_t
{
  GtkWidget *shadows;
  GtkWidget *highlights;
  GtkWidget *whitepoint;
  GtkWidget *radius;
  GtkWidget *compress;
  GtkWidget *shadows_ccorrect;
  GtkWidget *highlights_ccorrect;
  GtkWidget *shadhi_algo;
} dt_iop_shadhi_gui_data_t;

typedef struct dt_iop_shadhi_data_t
{
  dt_gaussian_order_t order;
  float radius;
  float shadows;
  float highlights;
  float whitepoint;
  float compress;
  float shadows_ccorrect;
  float highlights_ccorrect;
  unsigned int flags;
  float low_approximation;
  dt_iop_shadhi_algo_t shadhi_algo;
} dt_iop_shadhi_data_t;

typedef struct dt_iop_shadhi_global_data_t
{
  int kernel_shadows_highlights_mix;
} dt_iop_shadhi_global_data_t;


const char *name()
{
  return _("shadows and highlights");
}

int flags()
{
  return IOP_FLAGS_INCLUDE_IN_STYLES | IOP_FLAGS_SUPPORTS_BLENDING | IOP_FLAGS_ALLOW_TILING;
}

int default_group()
{
  return IOP_GROUP_BASIC | IOP_GROUP_GRADING;
}

int default_colorspace(dt_iop_module_t *self, dt_dev_pixelpipe_t *pipe, dt_dev_pixelpipe_iop_t *piece)
{
  return iop_cs_Lab;
}

const char *description(struct dt_iop_module_t *self)
{
  return dt_iop_set_description(self, _("modify the tonal range of the shadows and highlights\n"
                                        "of an image by enhancing local contrast."),
                                      _("corrective and creative"),
                                      _("linear or non-linear, Lab, display-referred"),
                                      _("non-linear, Lab"),
                                      _("non-linear, Lab, display-referred"));
}

int legacy_params(dt_iop_module_t *self, const void *const old_params, const int old_version,
                  void *new_params, const int new_version)
{
  if(old_version == 1 && new_version == 5)
  {
    const dt_iop_shadhi_params1_t *old = old_params;
    dt_iop_shadhi_params_t *new = new_params;
    new->order = old->order;
    new->radius = fabs(old->radius);
    new->shadows = 0.5f * old->shadows;
    new->whitepoint = old->reserved1;
    new->reserved2 = old->reserved2;
    new->highlights = -0.5f * old->highlights;
    new->flags = 0;
    new->compress = old->compress;
    new->shadows_ccorrect = 100.0f;
    new->highlights_ccorrect = 0.0f;
    new->low_approximation = 0.01f;
    new->shadhi_algo = old->radius < 0.0f ? SHADHI_ALGO_BILATERAL : SHADHI_ALGO_GAUSSIAN;
    return 0;
  }
  else if(old_version == 2 && new_version == 5)
  {
    const dt_iop_shadhi_params2_t *old = old_params;
    dt_iop_shadhi_params_t *new = new_params;
    new->order = old->order;
    new->radius = fabs(old->radius);
    new->shadows = old->shadows;
    new->whitepoint = old->reserved1;
    new->reserved2 = old->reserved2;
    new->highlights = old->highlights;
    new->compress = old->compress;
    new->shadows_ccorrect = old->shadows_ccorrect;
    new->highlights_ccorrect = old->highlights_ccorrect;
    new->flags = 0;
    new->low_approximation = 0.01f;
    new->shadhi_algo = old->radius < 0.0f ? SHADHI_ALGO_BILATERAL : SHADHI_ALGO_GAUSSIAN;
    return 0;
  }
  else if(old_version == 3 && new_version == 5)
  {
    const dt_iop_shadhi_params3_t *old = old_params;
    dt_iop_shadhi_params_t *new = new_params;
    new->order = old->order;
    new->radius = fabs(old->radius);
    new->shadows = old->shadows;
    new->whitepoint = old->reserved1;
    new->reserved2 = old->reserved2;
    new->highlights = old->highlights;
    new->compress = old->compress;
    new->shadows_ccorrect = old->shadows_ccorrect;
    new->highlights_ccorrect = old->highlights_ccorrect;
    new->flags = old->flags;
    new->low_approximation = 0.01f;
    new->shadhi_algo = old->radius < 0.0f ? SHADHI_ALGO_BILATERAL : SHADHI_ALGO_GAUSSIAN;
    return 0;
  }
  else if(old_version == 4 && new_version == 5)
  {
    const dt_iop_shadhi_params4_t *old = old_params;
    dt_iop_shadhi_params_t *new = new_params;
    new->order = old->order;
    new->radius = fabs(old->radius);
    new->shadows = old->shadows;
    new->whitepoint = old->whitepoint;
    new->reserved2 = old->reserved2;
    new->highlights = old->highlights;
    new->compress = old->compress;
    new->shadows_ccorrect = old->shadows_ccorrect;
    new->highlights_ccorrect = old->highlights_ccorrect;
    new->flags = old->flags;
    new->low_approximation = old->low_approximation;
    new->shadhi_algo = old->radius < 0.0f ? SHADHI_ALGO_BILATERAL : SHADHI_ALGO_GAUSSIAN;
    return 0;
  }
  return 1;
}


static inline void _Lab_scale(const float *i, float *o)
{
  o[0] = i[0] / 100.0f;
  o[1] = i[1] / 128.0f;
  o[2] = i[2] / 128.0f;
}


static inline void _Lab_rescale(const float *i, float *o)
{
  o[0] = i[0] * 100.0f;
  o[1] = i[1] * 128.0f;
  o[2] = i[2] * 128.0f;
}

static inline float sign(float x)
{
  return (x < 0 ? -1.0f : 1.0f);
}

#ifdef _OPENMP
#pragma omp declare simd aligned(ivoid, ovoid : 64)
#endif
void process(struct dt_iop_module_t *self, dt_dev_pixelpipe_iop_t *piece, const void *const ivoid,
             void *const ovoid, const dt_iop_roi_t *const roi_in, const dt_iop_roi_t *const roi_out)
{
  const dt_iop_shadhi_data_t *const restrict data = (dt_iop_shadhi_data_t *)piece->data;
  const float *const restrict in = (float *)ivoid;
  float *const restrict out = (float *)ovoid;
  const int width = roi_out->width;
  const int height = roi_out->height;
  const int ch = piece->colors;

  const int order = data->order;
  const float radius = fmaxf(0.1f, data->radius);
  const float sigma = radius * roi_in->scale / piece->iscale;
  const float shadows = 2.0f * fmin(fmax(-1.0, (data->shadows / 100.0f)), 1.0f);
  const float highlights = 2.0f * fmin(fmax(-1.0, (data->highlights / 100.0f)), 1.0f);
  const float whitepoint = fmax(1.0f - data->whitepoint / 100.0f, 0.01f);
  const float compress
      = fmin(fmax(0, (data->compress / 100.0f)), 0.99f); // upper limit 0.99f to avoid division by zero later
  const float shadows_ccorrect = (fmin(fmax(0.0f, (data->shadows_ccorrect / 100.0f)), 1.0f) - 0.5f)
                                 * sign(shadows) + 0.5f;
  const float highlights_ccorrect = (fmin(fmax(0.0f, (data->highlights_ccorrect / 100.0f)), 1.0f) - 0.5f)
                                    * sign(-highlights) + 0.5f;
  const unsigned int flags = data->flags;
  const int unbound_mask = ((data->shadhi_algo == SHADHI_ALGO_BILATERAL) && (flags & UNBOUND_BILATERAL))
                           || ((data->shadhi_algo == SHADHI_ALGO_GAUSSIAN) && (flags & UNBOUND_GAUSSIAN));
  const float low_approximation = data->low_approximation;

  if(data->shadhi_algo == SHADHI_ALGO_GAUSSIAN)
  {
    float Labmax[4] = { 100.0f, 128.0f, 128.0f, 1.0f };
    float Labmin[4] = { 0.0f, -128.0f, -128.0f, 0.0f };

    if(unbound_mask)
    {
      for(int k = 0; k < 4; k++) Labmax[k] = INFINITY;
      for(int k = 0; k < 4; k++) Labmin[k] = -INFINITY;
    }

    dt_gaussian_t *g = dt_gaussian_init(width, height, ch, Labmax, Labmin, sigma, order);
    if(!g) return;
    dt_gaussian_blur_4c(g, in, out);
    dt_gaussian_free(g);
  }
  else
  {
    const float sigma_r = 100.0f; // d->sigma_r; // does not depend on scale
    const float sigma_s = sigma;
    const float detail = -1.0f; // we want the bilateral base layer

    dt_bilateral_t *b = dt_bilateral_init(width, height, sigma_s, sigma_r);
    if(!b) return;
    dt_bilateral_splat(b, in);
    dt_bilateral_blur(b);
    dt_bilateral_slice(b, in, out, detail);
    dt_bilateral_free(b);
  }

  const float max[4] = { 1.0f, 1.0f, 1.0f, 1.0f };
  const float min[4] = { 0.0f, -1.0f, -1.0f, 0.0f };
  const float lmin = 0.0f;
  const float lmax = max[0] + fabsf(min[0]);
  const float halfmax = lmax / 2.0;
  const float doublemax = lmax * 2.0;


#ifdef _OPENMP
#pragma omp parallel for default(none) \
  dt_omp_firstprivate(ch, compress, doublemax, flags, halfmax, height, \
                      highlights, highlights_ccorrect, lmax, lmin, \
                      low_approximation, max, min,  shadows, \
                      shadows_ccorrect, unbound_mask, whitepoint, width) \
  dt_omp_sharedconst(in, out) \
  schedule(static)
#endif
  for(size_t j = 0; j < (size_t)width * height * ch; j += ch)
  {
    float ta[3], tb[3];
    _Lab_scale(&in[j], ta);
    // invert and desaturate the blurred output pixel
    out[j + 0] = 100.0f - out[j + 0];
    out[j + 1] = 0.0f;
    out[j + 2] = 0.0f;
    _Lab_scale(&out[j], tb);

    ta[0] = ta[0] > 0.0f ? ta[0] / whitepoint : ta[0];
    tb[0] = tb[0] > 0.0f ? tb[0] / whitepoint : tb[0];

    // overlay highlights
    float highlights2 = highlights * highlights;
    const float highlights_xform = CLAMP(1.0f - tb[0] / (1.0f - compress), 0.0f, 1.0f);

    while(highlights2 > 0.0f)
    {
      const float la = (flags & UNBOUND_HIGHLIGHTS_L) ? ta[0] : CLAMP(ta[0], lmin, lmax);
      float lb = (tb[0] - halfmax) * sign(-highlights) * sign(lmax - la) + halfmax;
<<<<<<< HEAD
      lb = unbound_mask ? lb : CLAMP_RANGE(lb, lmin, lmax);
      const float lref = copysignf(fabsf(la) > low_approximation ? 1.0f / fabsf(la) : 1.0f / low_approximation, la);
=======
      lb = unbound_mask ? lb : CLAMP(lb, lmin, lmax);
      const float lref = copysignf(fabs(la) > low_approximation ? 1.0f / fabs(la) : 1.0f / low_approximation, la);
>>>>>>> 36161fad
      const float href = copysignf(
          fabsf(1.0f - la) > low_approximation ? 1.0f / fabsf(1.0f - la) : 1.0f / low_approximation, 1.0f - la);

      const float chunk = highlights2 > 1.0f ? 1.0f : highlights2;
      const float optrans = chunk * highlights_xform;
      highlights2 -= 1.0f;

      ta[0] = la * (1.0 - optrans)
              + (la > halfmax ? lmax - (lmax - doublemax * (la - halfmax)) * (lmax - lb) : doublemax * la
                                                                                           * lb) * optrans;

      ta[0] = (flags & UNBOUND_HIGHLIGHTS_L) ? ta[0] : CLAMP(ta[0], lmin, lmax);

      const float chroma_factor = (ta[0] * lref * (1.0f - highlights_ccorrect)
                                   + (1.0f - ta[0]) * href * highlights_ccorrect);
      ta[1] = ta[1] * (1.0f - optrans) + (ta[1] + tb[1]) * chroma_factor * optrans;
      ta[1] = (flags & UNBOUND_HIGHLIGHTS_A) ? ta[1] : CLAMP(ta[1], min[1], max[1]);

      ta[2] = ta[2] * (1.0f - optrans) + (ta[2] + tb[2]) * chroma_factor * optrans;
      ta[2] = (flags & UNBOUND_HIGHLIGHTS_B) ? ta[2] : CLAMP(ta[2], min[2], max[2]);
    }

    // overlay shadows
    float shadows2 = shadows * shadows;
    const float shadows_xform = CLAMP(tb[0] / (1.0f - compress) - compress / (1.0f - compress), 0.0f, 1.0f);

    while(shadows2 > 0.0f)
    {
      const float la = (flags & UNBOUND_HIGHLIGHTS_L) ? ta[0] : CLAMP(ta[0], lmin, lmax);
      float lb = (tb[0] - halfmax) * sign(shadows) * sign(lmax - la) + halfmax;
<<<<<<< HEAD
      lb = unbound_mask ? lb : CLAMP_RANGE(lb, lmin, lmax);
      const float lref = copysignf(fabsf(la) > low_approximation ? 1.0f / fabsf(la) : 1.0f / low_approximation, la);
=======
      lb = unbound_mask ? lb : CLAMP(lb, lmin, lmax);
      const float lref = copysignf(fabs(la) > low_approximation ? 1.0f / fabs(la) : 1.0f / low_approximation, la);
>>>>>>> 36161fad
      const float href = copysignf(
          fabsf(1.0f - la) > low_approximation ? 1.0f / fabsf(1.0f - la) : 1.0f / low_approximation, 1.0f - la);


      const float chunk = shadows2 > 1.0f ? 1.0f : shadows2;
      const float optrans = chunk * shadows_xform;
      shadows2 -= 1.0f;

      ta[0] = la * (1.0 - optrans)
              + (la > halfmax ? lmax - (lmax - doublemax * (la - halfmax)) * (lmax - lb) : doublemax * la
                                                                                           * lb) * optrans;

      ta[0] = (flags & UNBOUND_SHADOWS_L) ? ta[0] : CLAMP(ta[0], lmin, lmax);

      const float chroma_factor = (ta[0] * lref * shadows_ccorrect
                                   + (1.0f - ta[0]) * href * (1.0f - shadows_ccorrect));
      ta[1] = ta[1] * (1.0f - optrans) + (ta[1] + tb[1]) * chroma_factor * optrans;
      ta[1] = (flags & UNBOUND_SHADOWS_A) ? ta[1] : CLAMP(ta[1], min[1], max[1]);

      ta[2] = ta[2] * (1.0f - optrans) + (ta[2] + tb[2]) * chroma_factor * optrans;
      ta[2] = (flags & UNBOUND_SHADOWS_B) ? ta[2] : CLAMP(ta[2], min[2], max[2]);
    }

    _Lab_rescale(ta, &out[j]);
  }

  if(piece->pipe->mask_display & DT_DEV_PIXELPIPE_DISPLAY_MASK) dt_iop_alpha_copy(ivoid, ovoid, roi_out->width, roi_out->height);
}



#ifdef HAVE_OPENCL
int process_cl(struct dt_iop_module_t *self, dt_dev_pixelpipe_iop_t *piece, cl_mem dev_in, cl_mem dev_out,
               const dt_iop_roi_t *const roi_in, const dt_iop_roi_t *const roi_out)
{
  dt_iop_shadhi_data_t *d = (dt_iop_shadhi_data_t *)piece->data;
  dt_iop_shadhi_global_data_t *gd = (dt_iop_shadhi_global_data_t *)self->global_data;

  cl_int err = -999;
  const int devid = piece->pipe->devid;

  const int width = roi_in->width;
  const int height = roi_in->height;
  const int channels = piece->colors;

  const int order = d->order;
  const float radius = fmaxf(0.1f, d->radius);
  const float sigma = radius * roi_in->scale / piece->iscale;
  const float shadows = 2.0f * fmin(fmax(-1.0f, (d->shadows / 100.0f)), 1.0f);
  const float highlights = 2.0f * fmin(fmax(-1.0f, (d->highlights / 100.0f)), 1.0f);
  const float whitepoint = fmax(1.0f - d->whitepoint / 100.0f, 0.01f);
  const float compress
      = fmin(fmax(0.0f, (d->compress / 100.0f)), 0.99f); // upper limit 0.99f to avoid division by zero later
  const float shadows_ccorrect = (fmin(fmax(0.0f, (d->shadows_ccorrect / 100.0f)), 1.0f) - 0.5f) * sign(shadows)
                                 + 0.5f;
  const float highlights_ccorrect = (fmin(fmax(0.0f, (d->highlights_ccorrect / 100.0f)), 1.0f) - 0.5f)
                                    * sign(-highlights) + 0.5f;
  const float low_approximation = d->low_approximation;
  const unsigned int flags = d->flags;
  const int unbound_mask = ((d->shadhi_algo == SHADHI_ALGO_BILATERAL) && (flags & UNBOUND_BILATERAL))
                           || ((d->shadhi_algo == SHADHI_ALGO_GAUSSIAN) && (flags & UNBOUND_GAUSSIAN));

  size_t sizes[3];

  dt_gaussian_cl_t *g = NULL;
  dt_bilateral_cl_t *b = NULL;
  cl_mem dev_tmp = NULL;

  if(d->shadhi_algo == SHADHI_ALGO_GAUSSIAN)
  {
    float Labmax[4] = { 100.0f, 128.0f, 128.0f, 1.0f };
    float Labmin[4] = { 0.0f, -128.0f, -128.0f, 0.0f };

    if(unbound_mask)
    {
      for(int k = 0; k < 4; k++) Labmax[k] = INFINITY;
      for(int k = 0; k < 4; k++) Labmin[k] = -INFINITY;
    }

    g = dt_gaussian_init_cl(devid, width, height, channels, Labmax, Labmin, sigma, order);
    if(!g) goto error;
    err = dt_gaussian_blur_cl(g, dev_in, dev_out);
    if(err != CL_SUCCESS) goto error;
    dt_gaussian_free_cl(g);
    g = NULL;
  }
  else
  {
    const float sigma_r = 100.0f; // does not depend on scale
    const float sigma_s = sigma;
    const float detail = -1.0f; // we want the bilateral base layer

    b = dt_bilateral_init_cl(devid, width, height, sigma_s, sigma_r);
    if(!b) goto error;
    err = dt_bilateral_splat_cl(b, dev_in);
    if(err != CL_SUCCESS) goto error;
    err = dt_bilateral_blur_cl(b);
    if(err != CL_SUCCESS) goto error;
    err = dt_bilateral_slice_cl(b, dev_in, dev_out, detail);
    if(err != CL_SUCCESS) goto error;
    dt_bilateral_free_cl(b);
    b = NULL; // make sure we don't clean it up twice
  }

  dev_tmp = dt_opencl_alloc_device(devid, width, height, 4 * sizeof(float));
  if(dev_tmp == NULL) goto error;

  size_t origin[] = { 0, 0, 0 };
  size_t region[] = { width, height, 1 };
  err = dt_opencl_enqueue_copy_image(devid, dev_out, dev_tmp, origin, origin, region);
  if(err != CL_SUCCESS) goto error;

  // final mixing step
  sizes[0] = ROUNDUPWD(width);
  sizes[1] = ROUNDUPHT(height);
  sizes[2] = 1;
  dt_opencl_set_kernel_arg(devid, gd->kernel_shadows_highlights_mix, 0, sizeof(cl_mem), (void *)&dev_in);
  dt_opencl_set_kernel_arg(devid, gd->kernel_shadows_highlights_mix, 1, sizeof(cl_mem), (void *)&dev_tmp);
  dt_opencl_set_kernel_arg(devid, gd->kernel_shadows_highlights_mix, 2, sizeof(cl_mem), (void *)&dev_out);
  dt_opencl_set_kernel_arg(devid, gd->kernel_shadows_highlights_mix, 3, sizeof(int), (void *)&width);
  dt_opencl_set_kernel_arg(devid, gd->kernel_shadows_highlights_mix, 4, sizeof(int), (void *)&height);
  dt_opencl_set_kernel_arg(devid, gd->kernel_shadows_highlights_mix, 5, sizeof(float), (void *)&shadows);
  dt_opencl_set_kernel_arg(devid, gd->kernel_shadows_highlights_mix, 6, sizeof(float), (void *)&highlights);
  dt_opencl_set_kernel_arg(devid, gd->kernel_shadows_highlights_mix, 7, sizeof(float), (void *)&compress);
  dt_opencl_set_kernel_arg(devid, gd->kernel_shadows_highlights_mix, 8, sizeof(float),
                           (void *)&shadows_ccorrect);
  dt_opencl_set_kernel_arg(devid, gd->kernel_shadows_highlights_mix, 9, sizeof(float),
                           (void *)&highlights_ccorrect);
  dt_opencl_set_kernel_arg(devid, gd->kernel_shadows_highlights_mix, 10, sizeof(unsigned int), (void *)&flags);
  dt_opencl_set_kernel_arg(devid, gd->kernel_shadows_highlights_mix, 11, sizeof(int), (void *)&unbound_mask);
  dt_opencl_set_kernel_arg(devid, gd->kernel_shadows_highlights_mix, 12, sizeof(float),
                           (void *)&low_approximation);
  dt_opencl_set_kernel_arg(devid, gd->kernel_shadows_highlights_mix, 13, sizeof(float),
                           (void *)&whitepoint);
  err = dt_opencl_enqueue_kernel_2d(devid, gd->kernel_shadows_highlights_mix, sizes);
  if(err != CL_SUCCESS) goto error;

  dt_opencl_release_mem_object(dev_tmp);
  return TRUE;

error:
  if(g) dt_gaussian_free_cl(g);
  if(b) dt_bilateral_free_cl(b);
  dt_opencl_release_mem_object(dev_tmp);
  dt_print(DT_DEBUG_OPENCL, "[opencl_shadows&highlights] couldn't enqueue kernel! %d\n", err);
  return FALSE;
}
#endif

void tiling_callback(struct dt_iop_module_t *self, struct dt_dev_pixelpipe_iop_t *piece,
                     const dt_iop_roi_t *roi_in, const dt_iop_roi_t *roi_out,
                     struct dt_develop_tiling_t *tiling)
{
  dt_iop_shadhi_data_t *d = (dt_iop_shadhi_data_t *)piece->data;

  const int width = roi_in->width;
  const int height = roi_in->height;
  const int channels = piece->colors;

  const float radius = fmax(0.1f, d->radius);
  const float sigma = radius * roi_in->scale / piece->iscale;
  const float sigma_r = 100.0f; // does not depend on scale
  const float sigma_s = sigma;

  const size_t basebuffer = width * height * channels * sizeof(float);

  if(d->shadhi_algo == SHADHI_ALGO_BILATERAL)
  {
    // bilateral filter
    tiling->factor = 2.0f + fmax(1.0f, (float)dt_bilateral_memory_use(width, height, sigma_s, sigma_r) / basebuffer);
    tiling->maxbuf
        = fmax(1.0f, (float)dt_bilateral_singlebuffer_size(width, height, sigma_s, sigma_r) / basebuffer);
  }
  else
  {
    // gaussian blur
    tiling->factor = 2.0f + fmax(1.0f, (float)dt_gaussian_memory_use(width, height, channels) / basebuffer);
    tiling->maxbuf = fmax(1.0f, (float)dt_gaussian_singlebuffer_size(width, height, channels) / basebuffer);
  }

  tiling->overhead = 0;
  tiling->overlap = ceilf(4 * sigma);
  tiling->xalign = 1;
  tiling->yalign = 1;
  return;
}

void commit_params(struct dt_iop_module_t *self, dt_iop_params_t *p1, dt_dev_pixelpipe_t *pipe,
                   dt_dev_pixelpipe_iop_t *piece)
{
  dt_iop_shadhi_params_t *p = (dt_iop_shadhi_params_t *)p1;
  dt_iop_shadhi_data_t *d = (dt_iop_shadhi_data_t *)piece->data;

  d->order = p->order;
  d->radius = p->radius;
  d->shadows = p->shadows;
  d->highlights = p->highlights;
  d->whitepoint = p->whitepoint;
  d->compress = p->compress;
  d->shadows_ccorrect = p->shadows_ccorrect;
  d->highlights_ccorrect = p->highlights_ccorrect;
  d->flags = p->flags;
  d->low_approximation = p->low_approximation;
  d->shadhi_algo = p->shadhi_algo;

#ifdef HAVE_OPENCL
  if(d->shadhi_algo == SHADHI_ALGO_BILATERAL)
    piece->process_cl_ready = (piece->process_cl_ready && !(darktable.opencl->avoid_atomics));
#endif
}

void init_pipe(struct dt_iop_module_t *self, dt_dev_pixelpipe_t *pipe, dt_dev_pixelpipe_iop_t *piece)
{
  piece->data = calloc(1, sizeof(dt_iop_shadhi_data_t));
}

void cleanup_pipe(struct dt_iop_module_t *self, dt_dev_pixelpipe_t *pipe, dt_dev_pixelpipe_iop_t *piece)
{
  free(piece->data);
  piece->data = NULL;
}

void gui_update(struct dt_iop_module_t *self)
{
  dt_iop_shadhi_gui_data_t *g = (dt_iop_shadhi_gui_data_t *)self->gui_data;
  dt_iop_shadhi_params_t *p = (dt_iop_shadhi_params_t *)self->params;
  dt_bauhaus_slider_set(g->shadows, p->shadows);
  dt_bauhaus_slider_set(g->highlights, p->highlights);
  dt_bauhaus_slider_set(g->whitepoint, p->whitepoint);
  dt_bauhaus_slider_set(g->radius, p->radius);
  dt_bauhaus_combobox_set(g->shadhi_algo, p->shadhi_algo);
  dt_bauhaus_slider_set(g->compress, p->compress);
  dt_bauhaus_slider_set(g->shadows_ccorrect, p->shadows_ccorrect);
  dt_bauhaus_slider_set(g->highlights_ccorrect, p->highlights_ccorrect);
}

void init_global(dt_iop_module_so_t *module)
{
  const int program = 6; // gaussian.cl, from programs.conf
  dt_iop_shadhi_global_data_t *gd
      = (dt_iop_shadhi_global_data_t *)malloc(sizeof(dt_iop_shadhi_global_data_t));
  module->data = gd;
  gd->kernel_shadows_highlights_mix = dt_opencl_create_kernel(program, "shadows_highlights_mix");
}

void cleanup_global(dt_iop_module_so_t *module)
{
  dt_iop_shadhi_global_data_t *gd = (dt_iop_shadhi_global_data_t *)module->data;
  dt_opencl_free_kernel(gd->kernel_shadows_highlights_mix);
  free(module->data);
  module->data = NULL;
}

void gui_init(struct dt_iop_module_t *self)
{
  dt_iop_shadhi_gui_data_t *g = IOP_GUI_ALLOC(shadhi);

  g->shadows = dt_bauhaus_slider_from_params(self, N_("shadows"));
  g->highlights = dt_bauhaus_slider_from_params(self, N_("highlights"));
  g->whitepoint = dt_bauhaus_slider_from_params(self, "whitepoint");
  g->shadhi_algo = dt_bauhaus_combobox_from_params(self, "shadhi_algo");
  g->radius = dt_bauhaus_slider_from_params(self, N_("radius"));
  g->compress = dt_bauhaus_slider_from_params(self, N_("compress"));
  dt_bauhaus_slider_set_format(g->compress, "%.02f%%");
  g->shadows_ccorrect = dt_bauhaus_slider_from_params(self, "shadows_ccorrect");
  dt_bauhaus_slider_set_format(g->shadows_ccorrect, "%.02f%%");
  g->highlights_ccorrect = dt_bauhaus_slider_from_params(self, "highlights_ccorrect");
  dt_bauhaus_slider_set_format(g->highlights_ccorrect, "%.02f%%");

  gtk_widget_set_tooltip_text(g->shadows, _("correct shadows"));
  gtk_widget_set_tooltip_text(g->highlights, _("correct highlights"));
  gtk_widget_set_tooltip_text(g->whitepoint, _("shift white point"));
  gtk_widget_set_tooltip_text(g->radius, _("spatial extent"));
  gtk_widget_set_tooltip_text(g->shadhi_algo, _("filter to use for softening. bilateral avoids halos"));
  gtk_widget_set_tooltip_text(g->compress, _("compress the effect on shadows/highlights and\npreserve midtones"));
  gtk_widget_set_tooltip_text(g->shadows_ccorrect, _("adjust saturation of shadows"));
  gtk_widget_set_tooltip_text(g->highlights_ccorrect, _("adjust saturation of highlights"));
}

// modelines: These editor modelines have been set for all relevant files by tools/update_modelines.sh
// vim: shiftwidth=2 expandtab tabstop=2 cindent
// kate: tab-indents: off; indent-width 2; replace-tabs on; indent-mode cstyle; remove-trailing-spaces modified;<|MERGE_RESOLUTION|>--- conflicted
+++ resolved
@@ -397,13 +397,8 @@
     {
       const float la = (flags & UNBOUND_HIGHLIGHTS_L) ? ta[0] : CLAMP(ta[0], lmin, lmax);
       float lb = (tb[0] - halfmax) * sign(-highlights) * sign(lmax - la) + halfmax;
-<<<<<<< HEAD
-      lb = unbound_mask ? lb : CLAMP_RANGE(lb, lmin, lmax);
+      lb = unbound_mask ? lb : CLAMP(lb, lmin, lmax);
       const float lref = copysignf(fabsf(la) > low_approximation ? 1.0f / fabsf(la) : 1.0f / low_approximation, la);
-=======
-      lb = unbound_mask ? lb : CLAMP(lb, lmin, lmax);
-      const float lref = copysignf(fabs(la) > low_approximation ? 1.0f / fabs(la) : 1.0f / low_approximation, la);
->>>>>>> 36161fad
       const float href = copysignf(
           fabsf(1.0f - la) > low_approximation ? 1.0f / fabsf(1.0f - la) : 1.0f / low_approximation, 1.0f - la);
 
@@ -434,13 +429,8 @@
     {
       const float la = (flags & UNBOUND_HIGHLIGHTS_L) ? ta[0] : CLAMP(ta[0], lmin, lmax);
       float lb = (tb[0] - halfmax) * sign(shadows) * sign(lmax - la) + halfmax;
-<<<<<<< HEAD
-      lb = unbound_mask ? lb : CLAMP_RANGE(lb, lmin, lmax);
+      lb = unbound_mask ? lb : CLAMP(lb, lmin, lmax);
       const float lref = copysignf(fabsf(la) > low_approximation ? 1.0f / fabsf(la) : 1.0f / low_approximation, la);
-=======
-      lb = unbound_mask ? lb : CLAMP(lb, lmin, lmax);
-      const float lref = copysignf(fabs(la) > low_approximation ? 1.0f / fabs(la) : 1.0f / low_approximation, la);
->>>>>>> 36161fad
       const float href = copysignf(
           fabsf(1.0f - la) > low_approximation ? 1.0f / fabsf(1.0f - la) : 1.0f / low_approximation, 1.0f - la);
 
