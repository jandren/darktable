/*
    This file is part of darktable,
    copyright (c) 2010 henrik andersson.
    copyright (c) 2010--2017 tobias ellinghaus.

    darktable is free software: you can redistribute it and/or modify
    it under the terms of the GNU General Public License as published by
    the Free Software Foundation, either version 3 of the License, or
    (at your option) any later version.

    darktable is distributed in the hope that it will be useful,
    but WITHOUT ANY WARRANTY; without even the implied warranty of
    MERCHANTABILITY or FITNESS FOR A PARTICULAR PURPOSE.  See the
    GNU General Public License for more details.

    You should have received a copy of the GNU General Public License
    along with darktable.  If not, see <http://www.gnu.org/licenses/>.
*/
#include "common/variables.h"
#include "common/colorlabels.h"
#include "common/darktable.h"
#include "common/file_location.h"
#include "common/image.h"
#include "common/image_cache.h"
#include "common/metadata.h"
#include "common/opencl.h"
#include "common/utility.h"
#include "control/conf.h"

#include <stdio.h>
#include <string.h>
#include <time.h>

typedef struct dt_variables_data_t
{
  /** cached values that shouldn't change between variables in the same expansion process */
  struct tm time;
  time_t exif_time;
  guint sequence;

  /* export settings for image maximum width and height taken from GUI */
  int max_width;
  int max_height;

  char *homedir;
  char *pictures_folder;
  const char *file_ext;

  gboolean have_exif_tm;
  int exif_iso;
  char *camera_maker;
  char *camera_alias;
  int version;
  int stars;
  struct tm exif_tm;

  float exif_exposure;
  float exif_aperture;
  float exif_focal_length;
  float exif_focus_distance;
  double longitude;
  double latitude;
  double elevation;

} dt_variables_data_t;

static char *expand(dt_variables_params_t *params, char **source, char extra_stop);

// gather some data that might be used for variable expansion
static void init_expansion(dt_variables_params_t *params, gboolean iterate)
{
  if(iterate) params->data->sequence++;

  params->data->homedir = dt_loc_get_home_dir(NULL);

  if(g_get_user_special_dir(G_USER_DIRECTORY_PICTURES) == NULL)
    params->data->pictures_folder = g_build_path(G_DIR_SEPARATOR_S, params->data->homedir, "Pictures", (char *)NULL);
  else
    params->data->pictures_folder = g_strdup(g_get_user_special_dir(G_USER_DIRECTORY_PICTURES));

  if(params->filename)
  {
    params->data->file_ext = (g_strrstr(params->filename, ".") + 1);
    if(params->data->file_ext == (gchar *)1) params->data->file_ext = params->filename + strlen(params->filename);
  }
  else
    params->data->file_ext = NULL;

  /* image exif time */
  params->data->have_exif_tm = FALSE;
  params->data->exif_iso = 100;
  params->data->camera_maker = NULL;
  params->data->camera_alias = NULL;
  params->data->version = 0;
  params->data->stars = 0;
  params->data->exif_exposure = 0.0f;
  params->data->exif_aperture = 0.0f;
  params->data->exif_focal_length = 0.0f;
  params->data->exif_focus_distance = 0.0f;
  params->data->longitude = 0.0f;
  params->data->latitude = 0.0f;
  params->data->elevation = 0.0f;
  if(params->imgid)
  {
    const dt_image_t *img = dt_image_cache_get(darktable.image_cache, params->imgid, 'r');
    if(sscanf(img->exif_datetime_taken, "%d:%d:%d %d:%d:%d", &params->data->exif_tm.tm_year, &params->data->exif_tm.tm_mon,
      &params->data->exif_tm.tm_mday, &params->data->exif_tm.tm_hour, &params->data->exif_tm.tm_min, &params->data->exif_tm.tm_sec) == 6)
    {
      params->data->exif_tm.tm_year -= 1900;
      params->data->exif_tm.tm_mon--;
      params->data->have_exif_tm = TRUE;
    }
    params->data->exif_iso = img->exif_iso;
    params->data->camera_maker = g_strdup(img->camera_maker);
    params->data->camera_alias = g_strdup(img->camera_alias);
    params->data->version = img->version;
    params->data->stars = (img->flags & 0x7);
    if(params->data->stars == 6) params->data->stars = -1;

    params->data->exif_exposure = img->exif_exposure;
    params->data->exif_aperture = img->exif_aperture;
    params->data->exif_focal_length = img->exif_focal_length;
    if(!isnan(img->exif_focus_distance) && fpclassify(img->exif_focus_distance) != FP_ZERO)
      params->data->exif_focus_distance = img->exif_focus_distance;
    if(!isnan(img->geoloc.longitude)) params->data->longitude = img->geoloc.longitude;
    if(!isnan(img->geoloc.latitude)) params->data->latitude = img->geoloc.latitude;
    if(!isnan(img->geoloc.elevation)) params->data->elevation = img->geoloc.elevation;

    dt_image_cache_read_release(darktable.image_cache, img);
  }
  else if (params->data->exif_time) {
    localtime_r(&params->data->exif_time, &params->data->exif_tm);
    params->data->have_exif_tm = TRUE;
  }
}

static void cleanup_expansion(dt_variables_params_t *params)
{
  g_free(params->data->homedir);
  g_free(params->data->pictures_folder);
  g_free(params->data->camera_maker);
  g_free(params->data->camera_alias);
}

static inline gboolean has_prefix(char **str, const char *prefix)
{
  gboolean res = g_str_has_prefix(*str, prefix);
  if(res) *str += strlen(prefix);
  return res;
}

static char *get_base_value(dt_variables_params_t *params, char **variable)
{
  char *result = NULL;

  struct tm exif_tm = params->data->have_exif_tm ? params->data->exif_tm : params->data->time;

  if(has_prefix(variable, "YEAR"))
    result = g_strdup_printf("%.4d", params->data->time.tm_year + 1900);
  else if(has_prefix(variable, "MONTH"))
    result = g_strdup_printf("%.2d", params->data->time.tm_mon + 1);
  else if(has_prefix(variable, "DAY"))
    result = g_strdup_printf("%.2d", params->data->time.tm_mday);
  else if(has_prefix(variable, "HOUR"))
    result = g_strdup_printf("%.2d", params->data->time.tm_hour);
  else if(has_prefix(variable, "MINUTE"))
    result = g_strdup_printf("%.2d", params->data->time.tm_min);
  else if(has_prefix(variable, "SECOND"))
    result = g_strdup_printf("%.2d", params->data->time.tm_sec);

  else if(has_prefix(variable, "EXIF_YEAR"))
    result = g_strdup_printf("%.4d", exif_tm.tm_year + 1900);
  else if(has_prefix(variable, "EXIF_MONTH"))
    result = g_strdup_printf("%.2d", exif_tm.tm_mon + 1);
  else if(has_prefix(variable, "EXIF_DAY"))
    result = g_strdup_printf("%.2d", exif_tm.tm_mday);
  else if(has_prefix(variable, "EXIF_HOUR"))
    result = g_strdup_printf("%.2d", exif_tm.tm_hour);
  else if(has_prefix(variable, "EXIF_MINUTE"))
    result = g_strdup_printf("%.2d", exif_tm.tm_min);
  else if(has_prefix(variable, "EXIF_SECOND"))
    result = g_strdup_printf("%.2d", exif_tm.tm_sec);
  else if(has_prefix(variable, "EXIF_ISO"))
    result = g_strdup_printf("%d", params->data->exif_iso);
  else if(has_prefix(variable, "NL") && g_strcmp0(params->jobcode, "infos") == 0)
    result = g_strdup_printf("\n");
  else if(has_prefix(variable, "EXIF_EXPOSURE"))
  {
    /* no special chars for all jobs except infos */
    if(g_strcmp0(params->jobcode, "infos") != 0)
      if(nearbyintf(params->data->exif_exposure) == params->data->exif_exposure)
        result = g_strdup_printf("%.0f", params->data->exif_exposure);
      else
        result = g_strdup_printf("%.1f", params->data->exif_exposure);
    else if(params->data->exif_exposure >= 1.0f)
      if(nearbyintf(params->data->exif_exposure) == params->data->exif_exposure)
        result = g_strdup_printf("%.0f″", params->data->exif_exposure);
      else
        result = g_strdup_printf("%.1f″", params->data->exif_exposure);
    /* want to catch everything below 0.3 seconds */
    else if(params->data->exif_exposure < 0.29f)
      result = g_strdup_printf("1/%.0f", 1.0 / params->data->exif_exposure);
    /* catch 1/2, 1/3 */
    else if(nearbyintf(1.0f / params->data->exif_exposure) == 1.0f / params->data->exif_exposure)
      result = g_strdup_printf("1/%.0f", 1.0 / params->data->exif_exposure);
    /* catch 1/1.3, 1/1.6, etc. */
    else if(10 * nearbyintf(10.0f / params->data->exif_exposure)
            == nearbyintf(100.0f / params->data->exif_exposure))
      result = g_strdup_printf("1/%.1f", 1.0 / params->data->exif_exposure);
    else
      result = g_strdup_printf("%.1f″", params->data->exif_exposure);
  }
  else if(has_prefix(variable, "EXIF_APERTURE"))
    result = g_strdup_printf("%.1f", params->data->exif_aperture);
  else if(has_prefix(variable, "EXIF_FOCAL_LENGTH"))
    result = g_strdup_printf("%d", (int)params->data->exif_focal_length);
  else if(has_prefix(variable, "EXIF_FOCUS_DISTANCE"))
    result = g_strdup_printf("%.2f", params->data->exif_focus_distance);
  else if(has_prefix(variable, "LONGITUDE"))
  {
    if(dt_conf_get_bool("plugins/lighttable/metadata_view/pretty_location")
       && g_strcmp0(params->jobcode, "infos") == 0)
    {
      result = dt_util_latitude_str(params->data->longitude);
    }
    else
    {
      gchar NS = params->data->longitude < 0 ? 'W' : 'E';
      result = g_strdup_printf("%c%010.6f", NS, fabs(params->data->longitude));
    }
  }
  else if(has_prefix(variable, "LATITUDE"))
  {
    if(dt_conf_get_bool("plugins/lighttable/metadata_view/pretty_location")
       && g_strcmp0(params->jobcode, "infos") == 0)
    {
      result = dt_util_latitude_str(params->data->latitude);
    }
    else
    {
      gchar NS = params->data->latitude < 0 ? 'S' : 'N';
      result = g_strdup_printf("%c%09.6f", NS, fabs(params->data->latitude));
    }
  }
  else if(has_prefix(variable, "ELEVATION"))
    result = g_strdup_printf("%.2f", params->data->elevation);
  else if(has_prefix(variable, "MAKER"))
    result = g_strdup(params->data->camera_maker);
  else if(has_prefix(variable, "MODEL"))
    result = g_strdup(params->data->camera_alias);
  else if(has_prefix(variable, "ID"))
    result = g_strdup_printf("%d", params->imgid);
  else if(has_prefix(variable, "VERSION"))
    result = g_strdup_printf("%d", params->data->version);
  else if(has_prefix(variable, "JOBCODE"))
    result = g_strdup(params->jobcode);
  else if(has_prefix(variable, "ROLL_NAME"))
  {
    if(params->filename)
    {
      gchar *dirname = g_path_get_dirname(params->filename);
      result = g_path_get_basename(dirname);
      g_free(dirname);
    }
  }
  else if(has_prefix(variable, "FILE_DIRECTORY"))
  {
    // undocumented : backward compatibility
    if(params->filename)
      result = g_path_get_dirname(params->filename);
  }
  else if(has_prefix(variable, "FILE_FOLDER"))
  {
    if(params->filename)
      result = g_path_get_dirname(params->filename);
  }
  else if(has_prefix(variable, "FILE_NAME"))
  {
    if(params->filename)
    {
      result = g_path_get_basename(params->filename);
      char *dot = g_strrstr(result, ".");
      if(dot) *dot = '\0';
    }
  }
  else if(has_prefix(variable, "FILE_EXTENSION"))
    result = g_strdup(params->data->file_ext);
  else if(has_prefix(variable, "SEQUENCE"))
    result = g_strdup_printf("%.4d", params->sequence >= 0 ? params->sequence : params->data->sequence);
  else if(has_prefix(variable, "USERNAME"))
    result = g_strdup(g_get_user_name());
  else if(has_prefix(variable, "HOME_FOLDER"))
    result = g_strdup(params->data->homedir); // undocumented : backward compatibility
  else if(has_prefix(variable, "HOME"))
    result = g_strdup(params->data->homedir);
  else if(has_prefix(variable, "PICTURES_FOLDER"))
    result = g_strdup(params->data->pictures_folder);
  else if(has_prefix(variable, "DESKTOP_FOLDER"))
    result = g_strdup(g_get_user_special_dir(G_USER_DIRECTORY_DESKTOP)); // undocumented : backward compatibility
  else if(has_prefix(variable, "DESKTOP"))
    result = g_strdup(g_get_user_special_dir(G_USER_DIRECTORY_DESKTOP));
  else if(has_prefix(variable, "STARS"))
    result = g_strdup_printf("%d", params->data->stars);
  else if(has_prefix(variable, "LABELS"))
  {
    // TODO: currently we concatenate all the color labels with a ',' as a separator. Maybe it's better to
    // only use the first/last label?
    GList *res = dt_metadata_get(params->imgid, "Xmp.darktable.colorlabels", NULL);
    res = g_list_first(res);
    if(res != NULL)
    {
      GList *labels = NULL;
      do
      {
        labels = g_list_append(labels, (char *)(_(dt_colorlabels_to_string(GPOINTER_TO_INT(res->data)))));
      } while((res = g_list_next(res)) != NULL);
      result = dt_util_glist_to_str(",", labels);
      g_list_free(labels);
    }
    g_list_free(res);
  }
  else if(has_prefix(variable, "TITLE"))
  {
    GList *res = dt_metadata_get(params->imgid, "Xmp.dc.title", NULL);
    res = g_list_first(res);
    if(res != NULL)
    {
      result = g_strdup((char *)res->data);
    }
    g_list_free_full(res, &g_free);
  }
  else if(has_prefix(variable, "CREATOR"))
  {
    GList *res = dt_metadata_get(params->imgid, "Xmp.dc.creator", NULL);
    res = g_list_first(res);
    if(res != NULL)
    {
      result = g_strdup((char *)res->data);
    }
    g_list_free_full(res, &g_free);
  }
  else if(has_prefix(variable, "PUBLISHER"))
  {
    GList *res = dt_metadata_get(params->imgid, "Xmp.dc.publisher", NULL);
    res = g_list_first(res);
    if(res != NULL)
    {
      result = g_strdup((char *)res->data);
    }
    g_list_free_full(res, &g_free);
  }
  else if(has_prefix(variable, "RIGHTS"))
  {
    GList *res = dt_metadata_get(params->imgid, "Xmp.dc.rights", NULL);
    res = g_list_first(res);
    if(res != NULL)
    {
      result = g_strdup((char *)res->data);
    }
    g_list_free_full(res, &g_free);
  }
<<<<<<< HEAD
  else if(has_prefix(variable, "OPENCL_ACTIVATED"))
  {
    if(dt_opencl_is_enabled())
      result = g_strdup(_("yes"));
    else
      result = g_strdup(_("no"));
  }
=======
  else if(has_prefix(variable, "MAX_WIDTH"))
    result = g_strdup_printf("%d", params->data->max_width);
  else if(has_prefix(variable, "MAX_HEIGHT"))
    result = g_strdup_printf("%d", params->data->max_height);
>>>>>>> 8087a692
  else
  {
    // go past what looks like an invalid variable. we only expect to see [a-zA-Z]* in a variable name.
    while(g_ascii_isalpha(**variable)) (*variable)++;
  }

  if(!result) result = g_strdup("");

  return result;
}

// bash style variable manipulation. all patterns are just simple string comparisons!
// See here for bash examples and documentation:
// http://www.tldp.org/LDP/abs/html/parameter-substitution.html
// https://www.gnu.org/software/bash/manual/html_node/Shell-Parameter-Expansion.html
// the descriptions in the comments are referring to the bash behaviour, dt doesn't do it 100% like that!
static char *variable_get_value(dt_variables_params_t *params, char **variable)
{
  // invariant: the variable starts with "$(" which we can skip
  (*variable) += 2;

  // first get the value of the variable
  char *base_value = get_base_value(params, variable); // this is never going to be NULL!
  const size_t base_value_length = strlen(base_value);

  // ... and now see if we have to change it
  const char operation = **variable;
  if(operation != '\0' && operation != ')') (*variable)++;
  switch(operation)
  {
    case '-':
      /*
        $(parameter-default)
          If parameter not set, use default.
      */
      {
        char *replacement = expand(params, variable, ')');
        if(!base_value || !*base_value)
        {
          g_free(base_value);
          base_value = replacement;
        }
        else
          g_free(replacement);
      }
      break;
    case '+':
      /*
        $(parameter+alt_value)
          If parameter set, use alt_value, else use null string.
      */
      {
        char *replacement = expand(params, variable, ')');
        if(*base_value)
        {
          g_free(base_value);
          base_value = replacement;
        }
        else
          g_free(replacement);
      }
      break;
    case ':':
      /*
        $(var:offset)
          Variable var expanded, starting from offset.

        $(var:offset:length)
          Expansion to a max of length characters of variable var, from offset.

        If offset evaluates to a number less than zero, the value is used as an offset in characters from the
        end of the value of parameter. If length evaluates to a number less than zero, it is interpreted as an
        offset in characters from the end of the value of parameter rather than a number of characters, and the
        expansion is the characters between offset and that result.
      */
      {
        const size_t base_value_utf8_length = g_utf8_strlen(base_value, -1);
        const int offset = strtol(*variable, variable, 10);

        // find where to start
        char *start; // from where to copy ...
        if(offset >= 0)
          start = g_utf8_offset_to_pointer(base_value, MIN(offset, base_value_utf8_length));
        else
          start = g_utf8_offset_to_pointer(base_value + base_value_length, MAX(offset, -1 * base_value_utf8_length));

        // now find the end if there is a length provided
        char *end = base_value + base_value_length; // ... and until where
        if(start && **variable == ':')
        {
          (*variable)++;
          const size_t start_utf8_length = g_utf8_strlen(start, -1);
          const int length = strtol(*variable, variable, 10);
          if(length >= 0)
            end = g_utf8_offset_to_pointer(start, MIN(length, start_utf8_length));
          else
            end = g_utf8_offset_to_pointer(base_value + base_value_length, MAX(length, -1 * start_utf8_length));
        }

        char *_base_value = g_strndup(start, end - start);
        g_free(base_value);
        base_value = _base_value;
      }
      break;
    case '#':
      /*
        $(var#Pattern)
          Remove from $var the shortest part of $Pattern that matches the front end of $var.
      */
      {
        char *pattern = expand(params, variable, ')');
        const size_t pattern_length = strlen(pattern);
        if(!strncmp(base_value, pattern, pattern_length))
        {
          char *_base_value = g_strdup(base_value + pattern_length);
          g_free(base_value);
          base_value = _base_value;
        }
        g_free(pattern);
      }
      break;
    case '%':
      /*
        $(var%Pattern)
          Remove from $var the shortest part of $Pattern that matches the back end of $var.
      */
      {
        char *pattern = expand(params, variable, ')');
        const size_t pattern_length = strlen(pattern);
        if(!strncmp(base_value + base_value_length - pattern_length, pattern, pattern_length))
          base_value[base_value_length - pattern_length] = '\0';
        g_free(pattern);
      }
      break;
    case '/':
      /*
        replacement. the following cases are possible:

        $(var/Pattern/Replacement)
          First match of Pattern, within var replaced with Replacement.
          If Replacement is omitted, then the first match of Pattern is replaced by nothing, that is, deleted.

        $(var//Pattern/Replacement)
          Global replacement. All matches of Pattern, within var replaced with Replacement.
          As above, if Replacement is omitted, then all occurrences of Pattern are replaced by nothing, that is, deleted.

        $(var/#Pattern/Replacement)
          If prefix of var matches Pattern, then substitute Replacement for Pattern.

        $(var/%Pattern/Replacement)
          If suffix of var matches Pattern, then substitute Replacement for Pattern.
      */
      {
        const char mode = **variable;

        if(mode == '/' || mode == '#' || mode == '%') (*variable)++;
        char *pattern = expand(params, variable, '/');
        const size_t pattern_length = strlen(pattern);
        (*variable)++;
        char *replacement = expand(params, variable, ')');
        const size_t replacement_length = strlen(replacement);

        switch(mode)
        {
          case '/':
          {
            // TODO: write a dt_util_str_replace that can deal with pattern_length ^^
            char *p = g_strndup(pattern, pattern_length);
            char *_base_value = dt_util_str_replace(base_value, p, replacement);
            g_free(p);
            g_free(base_value);
            base_value = _base_value;
            break;
          }
          case '#':
          {
            if(!strncmp(base_value, pattern, pattern_length))
            {
              char *_base_value = g_malloc(base_value_length - pattern_length + replacement_length + 1);
              char *end = g_stpcpy(_base_value, replacement);
              g_stpcpy(end, base_value + pattern_length);
              g_free(base_value);
              base_value = _base_value;
            }
            break;
          }
          case '%':
          {
            if(!strncmp(base_value + base_value_length - pattern_length, pattern, pattern_length))
            {
              char *_base_value = g_malloc(base_value_length - pattern_length + replacement_length + 1);
              base_value[base_value_length - pattern_length] = '\0';
              char *end = g_stpcpy(_base_value, base_value);
              g_stpcpy(end, replacement);
              g_free(base_value);
              base_value = _base_value;
            }
            break;
          }
          default:
          {
            // TODO: is there a strstr_len that limits the length of pattern?
            char *p = g_strndup(pattern, pattern_length);
            gchar *found = g_strstr_len(base_value, -1, p);
            g_free(p);
            if(found)
            {
              *found = '\0';
              char *_base_value = g_malloc(base_value_length - pattern_length + replacement_length + 1);
              char *end = g_stpcpy(_base_value, base_value);
              end = g_stpcpy(end, replacement);
              g_stpcpy(end, found + pattern_length);
              g_free(base_value);
              base_value = _base_value;
            }
            break;
          }
        }
        g_free(pattern);
        g_free(replacement);
      }
      break;
    case '^':
    case ',':
      /*
        changing the case:

        $(parameter^pattern)
        $(parameter^^pattern)
        $(parameter,pattern)
        $(parameter,,pattern)
          This expansion modifies the case of alphabetic characters in parameter.
          The ‘^’ operator converts lowercase letters to uppercase;
          the ‘,’ operator converts uppercase letters to lowercase.
          The ‘^^’ and ‘,,’ expansions convert each character in the expanded value;
          the ‘^’ and ‘,’ expansions convert only the first character in the expanded value.
      */
      {
        const char mode = **variable;
        char *_base_value = NULL;
        if(operation == '^' && mode == '^')
        {
          _base_value = g_utf8_strup (base_value, -1);
          (*variable)++;
        }
        else if(operation == ',' && mode == ',')
        {
          _base_value = g_utf8_strdown(base_value, -1);
          (*variable)++;
        }
        else
        {
          gunichar changed = g_utf8_get_char(base_value);
          changed = operation == '^' ? g_unichar_toupper(changed) : g_unichar_tolower(changed);
          int utf8_length = g_unichar_to_utf8(changed, NULL);
          char *next = g_utf8_next_char(base_value);
          _base_value = g_malloc0(base_value_length - (next - base_value) + utf8_length + 1);
          g_unichar_to_utf8(changed, _base_value);
          g_stpcpy(_base_value + utf8_length, next);
        }
        g_free(base_value);
        base_value = _base_value;
      }
      break;
  }

  if(**variable == ')')
    (*variable)++;
  else
  {
    // error case
    g_free(base_value);
    base_value = NULL;
  }

  return base_value;
}

static void grow_buffer(char **result, char **result_iter, size_t *result_length, size_t extra_space)
{
  const size_t used_length = *result_iter - *result;
  if(used_length + extra_space > *result_length)
  {
    *result_length = used_length + extra_space;
    *result = g_realloc(*result, *result_length + 1);
    *result_iter = *result + used_length;
  }
}

static char *expand(dt_variables_params_t *params, char **source, char extra_stop)
{
  char *result = g_strdup("");
  char *result_iter = result;
  size_t result_length = 0;
  char *source_iter = *source;
  const size_t source_length = strlen(*source);

  while(*source_iter && *source_iter != extra_stop)
  {
    // find start of variable, copying over everything till then
    while(*source_iter && *source_iter != extra_stop)
    {
      char c = *source_iter;
      if(c == '\\' && source_iter[1])
        c = *(++source_iter);
      else if(c == '$' && source_iter[1] == '(')
        break;

      if(result_iter - result >= result_length)
        grow_buffer(&result, &result_iter, &result_length, source_length - (source_iter - *source));
      *result_iter = c;
      result_iter++;
      source_iter++;

    }

    // it seems we have a variable here
    if(*source_iter == '$')
    {
      char *old_source_iter = source_iter;
      char *replacement = variable_get_value(params, &source_iter);
      if(replacement)
      {
        const size_t replacement_length = strlen(replacement);
        grow_buffer(&result, &result_iter, &result_length, replacement_length);
        memcpy(result_iter, replacement, replacement_length);
        result_iter += replacement_length;
        g_free(replacement);
      }
      else
      {
        // the error case of missing closing ')' -- try to recover
        source_iter = old_source_iter;
        grow_buffer(&result, &result_iter, &result_length, source_length - (source_iter - *source));
        *result_iter++ = *source_iter++;
      }
    }
  }

  *result_iter = '\0';
  *source = source_iter;

  return result;
}

char *dt_variables_expand(dt_variables_params_t *params, gchar *source, gboolean iterate)
{
  init_expansion(params, iterate);

  char *result = expand(params, &source, '\0');

  cleanup_expansion(params);

  return result;
}

void dt_variables_params_init(dt_variables_params_t **params)
{
  *params = g_malloc0(sizeof(dt_variables_params_t));
  (*params)->data = g_malloc0(sizeof(dt_variables_data_t));
  time_t now = time(NULL);
  localtime_r(&now, &(*params)->data->time);
  (*params)->data->exif_time = 0;
  (*params)->sequence = -1;
}

void dt_variables_params_destroy(dt_variables_params_t *params)
{
  g_free(params->data);
  g_free(params);
}

void dt_variables_set_max_width_height(dt_variables_params_t *params, int max_width, int max_height)
{
  params->data->max_width = max_width;
  params->data->max_height = max_height;
}

void dt_variables_set_time(dt_variables_params_t *params, time_t time)
{
  localtime_r(&time, &params->data->time);
}

void dt_variables_set_exif_time(dt_variables_params_t *params, time_t exif_time)
{
  params->data->exif_time = exif_time;
}

void dt_variables_reset_sequence(dt_variables_params_t *params)
{
  params->data->sequence = 0;
}

// modelines: These editor modelines have been set for all relevant files by tools/update_modelines.sh
// vim: shiftwidth=2 expandtab tabstop=2 cindent
// kate: tab-indents: off; indent-width 2; replace-tabs on; indent-mode cstyle; remove-trailing-spaces modified;<|MERGE_RESOLUTION|>--- conflicted
+++ resolved
@@ -359,7 +359,6 @@
     }
     g_list_free_full(res, &g_free);
   }
-<<<<<<< HEAD
   else if(has_prefix(variable, "OPENCL_ACTIVATED"))
   {
     if(dt_opencl_is_enabled())
@@ -367,12 +366,10 @@
     else
       result = g_strdup(_("no"));
   }
-=======
   else if(has_prefix(variable, "MAX_WIDTH"))
     result = g_strdup_printf("%d", params->data->max_width);
   else if(has_prefix(variable, "MAX_HEIGHT"))
     result = g_strdup_printf("%d", params->data->max_height);
->>>>>>> 8087a692
   else
   {
     // go past what looks like an invalid variable. we only expect to see [a-zA-Z]* in a variable name.
