/*
    This file is part of darktable,
    copyright (c) 2009--2012 johannes hanika.
    copyright (c) 2010--2012 henrik andersson.

    darktable is free software: you can redistribute it and/or modify
    it under the terms of the GNU General Public License as published by
    the Free Software Foundation, either version 3 of the License, or
    (at your option) any later version.

    darktable is distributed in the hope that it will be useful,
    but WITHOUT ANY WARRANTY; without even the implied warranty of
    MERCHANTABILITY or FITNESS FOR A PARTICULAR PURPOSE.  See the
    GNU General Public License for more details.

    You should have received a copy of the GNU General Public License
    along with darktable.  If not, see <http://www.gnu.org/licenses/>.
*/
#ifdef HAVE_CONFIG_H
#include "config.h"
#endif
#include "common/darktable.h"
#include "common/collection.h"
#include "common/selection.h"
#include "common/exif.h"
#include "common/fswatch.h"
#include "common/pwstorage/pwstorage.h"
#ifdef HAVE_GPHOTO2
#include "common/camera_control.h"
#endif
#include "common/film.h"
#include "common/image.h"
#include "common/image_cache.h"
#include "common/imageio_module.h"
#include "common/mipmap_cache.h"
#include "common/opencl.h"
#include "common/points.h"
#include "develop/imageop.h"
#include "develop/blend.h"
#include "libs/lib.h"
#include "views/view.h"
#include "control/control.h"
#include "control/jobs/control_jobs.h"
#include "control/signal.h"
#include "control/conf.h"
#include "gui/gtk.h"
#include "gui/presets.h"
#include "bauhaus/bauhaus.h"
#include <stdlib.h>
#include <stdio.h>
#include <string.h>
#include <glib.h>
#include <glib/gstdio.h>
#include <string.h>
#include <sys/param.h>
#include <unistd.h>
#include <locale.h>

#if !defined(__APPLE__) && !defined(__FreeBSD__) && !defined(__DragonFly__)
#include <malloc.h>
#endif
#ifdef __APPLE__
#include <sys/malloc.h>
#endif

#if defined(__SUNOS__)
#include <sys/varargs.h>
#endif
#ifdef _OPENMP
#  include <omp.h>
#endif

darktable_t darktable;
const char dt_supported_extensions[] = "3fr,arw,bay,bmq,cap,cine,cr2,crw,cs1,dc2,dcr,dng,erf,fff,exr,ia,iiq,jpg,jpeg,k25,kc2,kdc,mdc,mef,mos,mrw,nef,nrw,orf,pef,pfm,pxn,qtk,raf,raw,rdc,rw2,rwl,sr2,srf,srw,sti,tif,tiff,x3f";

static int usage(const char *argv0)
{
  printf("usage: %s [-d {all,cache,camctl,control,dev,fswatch,lighttable,memory,opencl,perf,pwstorage,sql}] [IMG_1234.{RAW,..}|image_folder/]", argv0);
#ifdef HAVE_OPENCL
  printf(" [--disable-opencl]");
#endif
  printf(" [--library <library file>]");
  printf(" [--datadir <data directory>]");
  printf(" [--moduledir <module directory>]");
  printf(" [--tmpdir <tmp directory>]");
  printf(" [--configdir <user config directory>]");
  printf(" [--cachedir <user config directory>]");
  printf(" [--localedir <locale directory>]");
  printf("\n");
  return 1;
}

#ifndef __APPLE__
typedef void (dt_signal_handler_t)(int) ;
// static dt_signal_handler_t *_dt_sigill_old_handler = NULL;
static dt_signal_handler_t *_dt_sigsegv_old_handler = NULL;
#endif

#if (defined(__FreeBSD_version) && (__FreeBSD_version < 800071)) || \
  defined(__SUNOS__)
static int dprintf(int fd,const char *fmt, ...)
{
  va_list ap;
  FILE *f = fdopen(fd,"a");
  va_start(ap, fmt);
  int rc = vfprintf(f, fmt, ap);
  fclose(f);
  va_end(ap);
  return rc;
}
#endif

#ifndef __APPLE__
static
void _dt_sigsegv_handler(int param)
{
  FILE *fd;
  gchar buf[PIPE_BUF];
  gchar *name_used;
  int fout;
  gboolean delete_file = FALSE;
  char datadir[DT_MAX_PATH_LEN];

  if((fout = g_file_open_tmp("darktable_bt_XXXXXX.txt", &name_used, NULL)) == -1)
    fout = STDOUT_FILENO; // just print everything to stdout

  dprintf(fout, "this is %s reporting a segfault:\n\n", PACKAGE_STRING);
  dt_loc_get_datadir(datadir, DT_MAX_PATH_LEN);
  gchar *command = g_strdup_printf("gdb %s %d -batch -x %s/gdb_commands", darktable.progname, (int)getpid(), datadir);

  if((fd = popen(command, "r")) != NULL)
  {
    gboolean read_something = FALSE;
    while((fgets(buf, PIPE_BUF, fd)) != NULL)
    {
      read_something = TRUE;
      dprintf(fout, "%s", buf);
    }
    pclose(fd);
    if(fout != STDOUT_FILENO)
    {
      if(read_something)
        g_printerr("backtrace written to %s\n", name_used);
      else
      {
        delete_file = TRUE;
        g_printerr("an error occured while trying to execute gdb. please check if gdb is installed on your system.\n");
      }
    }
  }
  else
  {
    delete_file = TRUE;
    g_printerr("an error occured while trying to execute gdb.\n");
  }

  if(fout != STDOUT_FILENO)
    close(fout);
  if(delete_file)
    g_unlink(name_used);
  g_free(command);
  g_free(name_used);

  /* pass it further to the old handler*/
  _dt_sigsegv_old_handler(param);
}
#endif

#if 0
static
void _dt_sigill_handler(int param)
{
  fprintf(stderr, "[this doesn't seem to work]\n");
  GtkWidget *dlg = gtk_message_dialog_new(NULL,GTK_DIALOG_MODAL,GTK_MESSAGE_ERROR,GTK_BUTTONS_OK,_(
      "darktable has trapped an illegal instruction which probably means that \
an invalid processor optimized codepath is used for your cpu, please try reproduce the crash running 'gdb darktable' from \
the console and post the backtrace log to mailing list with information about your CPU and where you got the package from."));
  gtk_dialog_run(GTK_DIALOG(dlg));

  /* pass it further to the old handler*/
  _dt_sigill_old_handler(param);
}

#if defined(__i386__) && defined(__PIC__)
#define cpuid(level, a, b, c, d) \
  __asm__ ("xchgl %%ebx, %1\n" \
        "cpuid\n" \
        "xchgl  %%ebx, %1\n" \
        : "=a" (a), "=r" (b), "=c" (c), "=d" (d)	\
        : "0" (level) \
      )
#else
#define cpuid(level, a, b, c, d) \
  __asm__ ("cpuid"	\
    : "=a" (a), "=b" (b), "=c" (c), "=d" (d) \
    : "0" (level) \
    )
#endif


static
void dt_check_cpu(int argc,char **argv)
{
  /* hook up SIGILL handler */
  _dt_sigill_old_handler = signal(SIGILL,&_dt_sigill_handler);

  /* call cpuid for  SSE level */
  int ax,bx,cx,dx;
  cpuid(0x1,ax,bx,cx,dx);

  ax = bx = 0;
  char message[512]= {0};
  strcat(message,_("SIMD extensions found: "));
  if((cx & 1) && (darktable.cpu_flags |= DT_CPU_FLAG_SSE3))
    strcat(message,"SSE3 ");
  if( ((dx >> 26) & 1) && (darktable.cpu_flags |= DT_CPU_FLAG_SSE2))
    strcat(message,"SSE2 ");
  if (((dx >> 25) & 1) && (darktable.cpu_flags |= DT_CPU_FLAG_SSE))
    strcat(message,"SSE ");
  if (!darktable.cpu_flags)
    strcat(message,"none");

  /* for now, bail out if SSE2 is not availble */
  if(!(darktable.cpu_flags & DT_CPU_FLAG_SSE2))
  {
    gtk_init (&argc, &argv);

    GtkWidget *dlg = gtk_message_dialog_new(NULL,GTK_DIALOG_MODAL,GTK_MESSAGE_ERROR,GTK_BUTTONS_OK,_(
        "darktable is very cpu intensive and uses SSE2 SIMD instructions \
for heavy calculations. This gives a better user experience but also defines a minimum \
processor requirement.\n\nThe processor in YOUR system does NOT support SSE2. \
darktable will now close down.\n\n%s"),message);

    gtk_dialog_run(GTK_DIALOG(dlg));

    exit(11);
  }
}
#endif

/*  TODO: make this case insensitive */
gboolean dt_supported_image(const gchar *filename)
{
  gboolean supported = FALSE;
  char **extensions = g_strsplit(dt_supported_extensions, ",", 100);
  char *ext = g_strrstr(filename,".");
  if(!ext) return FALSE;
  for(char **i=extensions; *i!=NULL; i++)
    if(!g_ascii_strncasecmp(ext+1, *i,strlen(*i)))
    {
      supported = TRUE;
      break;
    }
  g_strfreev(extensions);
  return supported;
}

static void strip_semicolons_from_keymap(const char* path)
{
  char pathtmp[DT_MAX_PATH_LEN];
  FILE *fin = fopen(path, "r");
  FILE *fout;
  int i;
  int c = '\0';

  snprintf(pathtmp, DT_MAX_PATH_LEN, "%s_tmp", path);
  fout = fopen(pathtmp, "w");

  // First ignoring the first three lines
  for(i = 0; i < 3; i++)
  {
    c = fgetc(fin);
    while(c != '\n')
      c = fgetc(fin);
  }

  // Then ignore the first two characters of each line, copying the rest out
  while(c != EOF)
  {
    fseek(fin, 2, SEEK_CUR);
    do
    {
      c = fgetc(fin);
      if(c != EOF)
        fputc(c, fout);
    }
    while(c != '\n' && c != EOF);
  }

  fclose(fin);
  fclose(fout);
  g_file_delete(g_file_new_for_path(path), NULL, NULL);
  g_file_move(g_file_new_for_path(pathtmp), g_file_new_for_path(path), 0,
              NULL, NULL, NULL, NULL);
}

int dt_load_from_string(const gchar* input, gboolean open_image_in_dr)
{
  int id = 0;
  if(input == NULL || input[0] == '\0')
    return 0;

  char* filename;
  if(g_str_has_prefix(input, "file://")) // in this case we should take care of %XX encodings in the string (for example %20 = ' ')
  {
    input += strlen("file://");
    filename = g_uri_unescape_string(input, NULL);
  }
  else
    filename = g_strdup(input);

  if(g_path_is_absolute(filename) == FALSE)
  {
    char* current_dir = g_get_current_dir();
    char* tmp_filename = g_build_filename(current_dir, filename, NULL);
    g_free(filename);
    filename = (char*)g_malloc(sizeof(char)*MAXPATHLEN);
    if(realpath(tmp_filename, filename) == NULL)
    {
      dt_control_log(_("found strange path `%s'"), tmp_filename);
      g_free(current_dir);
      g_free(tmp_filename);
      g_free(filename);
      return 0;
    }
    g_free(current_dir);
    g_free(tmp_filename);
  }

  if(g_file_test(filename, G_FILE_TEST_IS_DIR))
  {
    // import a directory into a film roll
    unsigned int last_char = strlen(filename)-1;
    if(filename[last_char] == '/')
      filename[last_char] = '\0';
    id = dt_film_import(filename);
    if(id)
    {
      dt_film_open(id);
      dt_ctl_switch_mode_to(DT_LIBRARY);
    }
    else
    {
      dt_control_log(_("error loading directory `%s'"), filename);
    }
  }
  else
  {
    // import a single image
    gchar *directory = g_path_get_dirname((const gchar *)filename);
    dt_film_t film;
    const int filmid = dt_film_new(&film, directory);
    id = dt_image_import(filmid, filename, TRUE);
    g_free (directory);
    if(id)
    {
      dt_film_open(filmid);
      // make sure buffers are loaded (load full for testing)
      dt_mipmap_buffer_t buf;
      dt_mipmap_cache_read_get(darktable.mipmap_cache, &buf, id, DT_MIPMAP_FULL, DT_MIPMAP_BLOCKING);
      if(!buf.buf)
      {
        id = 0;
        dt_control_log(_("file `%s' has unknown format!"), filename);
      }
      else
      {
        dt_mipmap_cache_read_release(darktable.mipmap_cache, &buf);
        if(open_image_in_dr)
        {
          DT_CTL_SET_GLOBAL(lib_image_mouse_over_id, id);
          dt_ctl_switch_mode_to(DT_DEVELOP);
        }
      }
    }
    else
    {
      dt_control_log(_("error loading file `%s'"), filename);
    }
  }
  g_free(filename);
  return id;
}

int dt_init(int argc, char *argv[], const int init_gui,lua_State* L)
{
#ifndef __APPLE__
  _dt_sigsegv_old_handler = signal(SIGSEGV,&_dt_sigsegv_handler);
#endif

#ifndef __SSE2__
  fprintf(stderr, "[dt_init] unfortunately we depend on SSE2 instructions at this time.\n");
  fprintf(stderr, "[dt_init] please contribute a backport patch (or buy a newer processor).\n");
  return 1;
#endif

#ifdef M_MMAP_THRESHOLD
  mallopt(M_MMAP_THRESHOLD,128*1024) ; /* use mmap() for large allocations */
#endif

  bindtextdomain (GETTEXT_PACKAGE, DARKTABLE_LOCALEDIR);
  bind_textdomain_codeset (GETTEXT_PACKAGE, "UTF-8");
  textdomain (GETTEXT_PACKAGE);


  // init all pointers to 0:
  memset(&darktable, 0, sizeof(darktable_t));

  darktable.progname = argv[0];

  // database
  gchar *dbfilename_from_command = NULL;
  char *datadirFromCommand = NULL;
  char *moduledirFromCommand = NULL;
  char *tmpdirFromCommand = NULL;
  char *configdirFromCommand = NULL;
  char *cachedirFromCommand = NULL;

  darktable.num_openmp_threads = 1;
#ifdef _OPENMP
  darktable.num_openmp_threads = omp_get_num_procs();
#endif
  darktable.unmuted = 0;
  GSList *images_to_load = NULL;
  for(int k=1; k<argc; k++)
  {
    if(argv[k][0] == '-')
    {
      if(!strcmp(argv[k], "--help"))
      {
        return usage(argv[0]);
      }
      if(!strcmp(argv[k], "-h"))
      {
        return usage(argv[0]);
      }
      else if(!strcmp(argv[k], "--version"))
      {
        printf("this is "PACKAGE_STRING"\ncopyright (c) 2009-2012 johannes hanika\n"PACKAGE_BUGREPORT"\n");
        return 1;
      }
      else if(!strcmp(argv[k], "--library"))
      {
        dbfilename_from_command = argv[++k];
      }
      else if(!strcmp(argv[k], "--datadir"))
      {
        datadirFromCommand = argv[++k];
      }
      else if(!strcmp(argv[k], "--moduledir"))
      {
        moduledirFromCommand = argv[++k];
      }
      else if(!strcmp(argv[k], "--tmpdir"))
      {
        tmpdirFromCommand = argv[++k];
      }
      else if(!strcmp(argv[k], "--configdir"))
      {
        configdirFromCommand = argv[++k];
      }
      else if(!strcmp(argv[k], "--cachedir"))
      {
        cachedirFromCommand = argv[++k];
      }
      else if(!strcmp(argv[k], "--localedir"))
      {
        bindtextdomain (GETTEXT_PACKAGE, argv[++k]);
      }
      else if(argv[k][1] == 'd' && argc > k+1)
      {
<<<<<<< HEAD
        if(!strcmp(argv[k+1], "all"))            darktable.unmuted = 0xffffffff;   // enable all debug information
        else if(!strcmp(argv[k+1], "cache"))     darktable.unmuted |= DT_DEBUG_CACHE;   // enable debugging for lib/film/cache module
        else if(!strcmp(argv[k+1], "control"))   darktable.unmuted |= DT_DEBUG_CONTROL; // enable debugging for scheduler module
        else if(!strcmp(argv[k+1], "dev"))       darktable.unmuted |= DT_DEBUG_DEV; // develop module
        else if(!strcmp(argv[k+1], "fswatch"))   darktable.unmuted |= DT_DEBUG_FSWATCH; // fswatch module
        else if(!strcmp(argv[k+1], "camctl"))    darktable.unmuted |= DT_DEBUG_CAMCTL; // camera control module
        else if(!strcmp(argv[k+1], "perf"))      darktable.unmuted |= DT_DEBUG_PERF; // performance measurements
        else if(!strcmp(argv[k+1], "pwstorage")) darktable.unmuted |= DT_DEBUG_PWSTORAGE; // pwstorage module
        else if(!strcmp(argv[k+1], "opencl"))    darktable.unmuted |= DT_DEBUG_OPENCL;    // gpu accel via opencl
        else if(!strcmp(argv[k+1], "sql"))       darktable.unmuted |= DT_DEBUG_SQL; // SQLite3 queries
        else if(!strcmp(argv[k+1], "memory"))    darktable.unmuted |= DT_DEBUG_MEMORY; // some stats on mem usage now and then.
        else if(!strcmp(argv[k+1], "lua"))       darktable.unmuted |= DT_DEBUG_LUA; // lua errors are reported on console
=======
        if(!strcmp(argv[k+1], "all"))             darktable.unmuted = 0xffffffff;   // enable all debug information
        else if(!strcmp(argv[k+1], "cache"))      darktable.unmuted |= DT_DEBUG_CACHE;   // enable debugging for lib/film/cache module
        else if(!strcmp(argv[k+1], "control"))    darktable.unmuted |= DT_DEBUG_CONTROL; // enable debugging for scheduler module
        else if(!strcmp(argv[k+1], "dev"))        darktable.unmuted |= DT_DEBUG_DEV; // develop module
        else if(!strcmp(argv[k+1], "fswatch"))    darktable.unmuted |= DT_DEBUG_FSWATCH; // fswatch module
        else if(!strcmp(argv[k+1], "camctl"))     darktable.unmuted |= DT_DEBUG_CAMCTL; // camera control module
        else if(!strcmp(argv[k+1], "perf"))       darktable.unmuted |= DT_DEBUG_PERF; // performance measurements
        else if(!strcmp(argv[k+1], "pwstorage"))  darktable.unmuted |= DT_DEBUG_PWSTORAGE; // pwstorage module
        else if(!strcmp(argv[k+1], "opencl"))     darktable.unmuted |= DT_DEBUG_OPENCL;    // gpu accel via opencl
        else if(!strcmp(argv[k+1], "sql"))        darktable.unmuted |= DT_DEBUG_SQL; // SQLite3 queries
        else if(!strcmp(argv[k+1], "memory"))     darktable.unmuted |= DT_DEBUG_MEMORY; // some stats on mem usage now and then.
        else if(!strcmp(argv[k+1], "lighttable")) darktable.unmuted |= DT_DEBUG_LIGHTTABLE; // lighttable related stuff.
>>>>>>> 4f18219b
        else return usage(argv[0]);
        k ++;
      }
      else if(argv[k][1] == 't' && argc > k+1)
      {
        darktable.num_openmp_threads = CLAMP(atol(argv[k+1]), 1, 100);
        printf("[dt_init] using %d threads for openmp parallel sections\n", darktable.num_openmp_threads);
        k ++;
      }
    }
    else
    {
      images_to_load = g_slist_append(images_to_load, argv[k]);
    }
  }

  if(darktable.unmuted & DT_DEBUG_MEMORY)
  {
    fprintf(stderr, "[memory] at startup\n");
    dt_print_mem_usage();
  }

#ifdef _OPENMP
  omp_set_num_threads(darktable.num_openmp_threads);
#endif
  dt_loc_init_datadir(datadirFromCommand);
  dt_loc_init_plugindir(moduledirFromCommand);
  if(dt_loc_init_tmp_dir(tmpdirFromCommand))
  {
    printf(_("ERROR : invalid temporary directory : %s\n"),darktable.tmpdir);
    return usage(argv[0]);
  }
  dt_loc_init_user_config_dir(configdirFromCommand);
  dt_loc_init_user_cache_dir(cachedirFromCommand);

  g_type_init();

  // does not work, as gtk is not inited yet.
  // even if it were, it's a super bad idea to invoke gtk stuff from
  // a signal handler.
  /* check cput caps */
  // dt_check_cpu(argc,argv);

#ifdef HAVE_GEGL
  char geglpath[DT_MAX_PATH_LEN];
  char datadir[DT_MAX_PATH_LEN];
  dt_loc_get_datadir(datadir, DT_MAX_PATH_LEN);
  snprintf(geglpath, DT_MAX_PATH_LEN, "%s/gegl:/usr/lib/gegl-0.0", datadir);
  (void)setenv("GEGL_PATH", geglpath, 1);
  gegl_init(&argc, &argv);
#endif

  // thread-safe init:
  dt_exif_init();
  char datadir[DT_MAX_PATH_LEN];
  dt_loc_get_user_config_dir (datadir,DT_MAX_PATH_LEN);
  char filename[DT_MAX_PATH_LEN];
  snprintf(filename, DT_MAX_PATH_LEN, "%s/darktablerc", datadir);

  // Lua init
  // intialize the config backend. this needs to be done first...
  darktable.conf = (dt_conf_t *)malloc(sizeof(dt_conf_t));
  memset(darktable.conf, 0, sizeof(dt_conf_t));
  dt_conf_init(darktable.conf, filename);

  // set the interface language
  const gchar* lang = dt_conf_get_string("ui_last/gui_language");
  if(lang != NULL && lang[0] != '\0')
  {
    if(setlocale(LC_ALL, lang) != NULL)
      gtk_disable_setlocale();
  }

  // initialize the database
  darktable.db = dt_database_init(dbfilename_from_command);
  if(darktable.db == NULL)
  {
    printf("ERROR : cannot open database\n");
    return 1;
  }

  // Initialize the signal system
  darktable.signals = dt_control_signal_init();

  // Initialize the filesystem watcher
  darktable.fswatch=dt_fswatch_new();

#ifdef HAVE_GPHOTO2
  // Initialize the camera control
  darktable.camctl=dt_camctl_new();
#endif

  // get max lighttable thumbnail size:
  darktable.thumbnail_width  = CLAMPS(dt_conf_get_int("plugins/lighttable/thumbnail_width"),  200, 3000);
  darktable.thumbnail_height = CLAMPS(dt_conf_get_int("plugins/lighttable/thumbnail_height"), 200, 3000);
  // and make sure it can be mip-mapped all the way from mip4 to mip0
  darktable.thumbnail_width  /= 16;
  darktable.thumbnail_width  *= 16;
  darktable.thumbnail_height /= 16;
  darktable.thumbnail_height *= 16;

  // Initialize the password storage engine
  darktable.pwstorage=dt_pwstorage_new();

  // FIXME: move there into dt_database_t
  dt_pthread_mutex_init(&(darktable.db_insert), NULL);
  dt_pthread_mutex_init(&(darktable.plugin_threadsafe), NULL);
  dt_pthread_mutex_init(&(darktable.capabilities_threadsafe), NULL);
  darktable.control = (dt_control_t *)malloc(sizeof(dt_control_t));
  memset(darktable.control, 0, sizeof(dt_control_t));
  if(init_gui)
  {
    dt_control_init(darktable.control);
  }
  else
  {
    // this is in memory, so schema can't exist yet.
    if(dbfilename_from_command && !strcmp(dbfilename_from_command, ":memory:"))
    {
      dt_control_create_database_schema();
      dt_gui_presets_init(); // also init preset db schema.
    }
    darktable.control->running = 0;
    darktable.control->accelerators = NULL;
    dt_pthread_mutex_init(&darktable.control->run_mutex, NULL);
  }

  // initialize collection query
  darktable.collection_listeners = NULL;
  darktable.collection = dt_collection_new(NULL);

  /* initialize sellection */
  darktable.selection = dt_selection_new();

  /* capabilities set to NULL */
  darktable.capabilities = NULL;

  darktable.opencl = (dt_opencl_t *)malloc(sizeof(dt_opencl_t));
  memset(darktable.opencl, 0, sizeof(dt_opencl_t));
  dt_opencl_init(darktable.opencl, argc, argv);

  darktable.blendop = (dt_blendop_t *)malloc(sizeof(dt_blendop_t));
  memset(darktable.blendop, 0, sizeof(dt_blendop_t));
  dt_develop_blend_init(darktable.blendop);

  darktable.points = (dt_points_t *)malloc(sizeof(dt_points_t));
  memset(darktable.points, 0, sizeof(dt_points_t));
  dt_points_init(darktable.points, dt_get_num_threads());

  // must come before mipmap_cache, because that one will need to access
  // image dimensions stored in here:
  darktable.image_cache = (dt_image_cache_t *)malloc(sizeof(dt_image_cache_t));
  memset(darktable.image_cache, 0, sizeof(dt_image_cache_t));
  dt_image_cache_init(darktable.image_cache);

  darktable.mipmap_cache = (dt_mipmap_cache_t *)malloc(sizeof(dt_mipmap_cache_t));
  memset(darktable.mipmap_cache, 0, sizeof(dt_mipmap_cache_t));
  dt_mipmap_cache_init(darktable.mipmap_cache);

  // The GUI must be initialized before the views, because the init()
  // functions of the views depend on darktable.control->accels_* to register
  // their keyboard accelerators

  if(init_gui)
  {
    darktable.gui = (dt_gui_gtk_t *)malloc(sizeof(dt_gui_gtk_t));
    memset(darktable.gui,0,sizeof(dt_gui_gtk_t));
    if(dt_gui_gtk_init(darktable.gui, argc, argv)) return 1;
    dt_bauhaus_init();
  }
  else darktable.gui = NULL;

  darktable.view_manager = (dt_view_manager_t *)malloc(sizeof(dt_view_manager_t));
  memset(darktable.view_manager, 0, sizeof(dt_view_manager_t));
  dt_view_manager_init(darktable.view_manager);

  // load the darkroom mode plugins once:
  dt_iop_load_modules_so();

  if(init_gui)
  {
    darktable.lib = (dt_lib_t *)malloc(sizeof(dt_lib_t));
    memset(darktable.lib, 0, sizeof(dt_lib_t));
    dt_lib_init(darktable.lib);

    dt_control_load_config(darktable.control);
    g_strlcpy(darktable.control->global_settings.dbname, filename, 512); // overwrite if relocated.
  }
  darktable.imageio = (dt_imageio_t *)malloc(sizeof(dt_imageio_t));
  memset(darktable.imageio, 0, sizeof(dt_imageio_t));
  dt_imageio_init(darktable.imageio);

  if(init_gui)
  {
    // Loading the keybindings
    char keyfile[DT_MAX_PATH_LEN];

    // First dump the default keymapping
    snprintf(keyfile, DT_MAX_PATH_LEN, "%s/keyboardrc_default", datadir);
    gtk_accel_map_save(keyfile);

    // Removing extraneous semi-colons from the default keymap
    strip_semicolons_from_keymap(keyfile);

    // Then load any modified keys if available
    snprintf(keyfile, DT_MAX_PATH_LEN, "%s/keyboardrc", datadir);
    if(g_file_test(keyfile, G_FILE_TEST_EXISTS))
      gtk_accel_map_load(keyfile);
    else
      gtk_accel_map_save(keyfile); // Save the default keymap if none is present

    // load image(s) specified on cmdline
    if (images_to_load)
    {
      // If only one image is listed, attempt to load it in darkroom
      gboolean load_in_dr = (g_slist_next(images_to_load) == NULL);
      GSList *p = images_to_load;

      while (p != NULL)
      {
	dt_load_from_string((gchar*)p->data, load_in_dr);
	p = g_slist_next(p);
      }

      if (!load_in_dr)
	dt_ctl_switch_mode_to(DT_LIBRARY);

      g_slist_free(images_to_load);
    }
    else
      dt_ctl_switch_mode_to(DT_LIBRARY);
  }

  /* start the indexer background job */
  dt_control_start_indexer();

  if(darktable.unmuted & DT_DEBUG_MEMORY)
  {
    fprintf(stderr, "[memory] after successful startup\n");
    dt_print_mem_usage();
  }

  /* init lua last, since it's user made stuff it must be in the real environment */
#ifdef USE_LUA
  dt_lua_init(L,init_gui);
#endif
  return 0;
}

void dt_cleanup()
{
  dt_ctl_switch_mode_to(DT_MODE_NONE);
  const int init_gui = (darktable.gui != NULL);

  if(init_gui)
  {
    dt_control_write_config(darktable.control);
    dt_control_shutdown(darktable.control);

    dt_lib_cleanup(darktable.lib);
    free(darktable.lib);
  }
  dt_view_manager_cleanup(darktable.view_manager);
  free(darktable.view_manager);
  if(init_gui)
  {
    dt_imageio_cleanup(darktable.imageio);
    free(darktable.imageio);
    dt_gui_gtk_cleanup(darktable.gui);
    free(darktable.gui);
  }
  dt_image_cache_cleanup(darktable.image_cache);
  free(darktable.image_cache);
  dt_mipmap_cache_cleanup(darktable.mipmap_cache);
  free(darktable.mipmap_cache);
  if(init_gui)
  {
    dt_control_cleanup(darktable.control);
    free(darktable.control);
  }
  dt_conf_cleanup(darktable.conf);
  free(darktable.conf);
  dt_points_cleanup(darktable.points);
  free(darktable.points);
  dt_iop_unload_modules_so();
  dt_opencl_cleanup(darktable.opencl);
  free(darktable.opencl);
#ifdef HAVE_GPHOTO2
  dt_camctl_destroy(darktable.camctl);
#endif
  dt_pwstorage_destroy(darktable.pwstorage);
  dt_fswatch_destroy(darktable.fswatch);

  dt_database_destroy(darktable.db);

  dt_bauhaus_cleanup();

  dt_capabilities_cleanup();

  dt_pthread_mutex_destroy(&(darktable.db_insert));
  dt_pthread_mutex_destroy(&(darktable.plugin_threadsafe));
  dt_pthread_mutex_destroy(&(darktable.capabilities_threadsafe));

  dt_exif_cleanup();
#ifdef HAVE_GEGL
  gegl_exit();
#endif
}

void dt_print(dt_debug_thread_t thread, const char *msg, ...)
{
  if(darktable.unmuted & thread)
  {
    va_list ap;
    va_start(ap, msg);
    vprintf(msg, ap);
    va_end(ap);
    fflush(stdout);
  }
}

void dt_gettime_t(char *datetime, time_t t)
{
  struct tm tt;
  (void)localtime_r(&t, &tt);
  strftime(datetime, 20, "%Y:%m:%d %H:%M:%S", &tt);
}

void dt_gettime(char *datetime)
{
  dt_gettime_t(datetime, time(NULL));
}

void *dt_alloc_align(size_t alignment, size_t size)
{
#if defined(__MACH__) || defined(__APPLE__) || (defined(__FreeBSD_version) && __FreeBSD_version < 700013)
  return malloc(size);
#else
  void *ptr = NULL;
  if(posix_memalign(&ptr, alignment, size)) return NULL;
  return ptr;
#endif
}

void dt_show_times(const dt_times_t *start, const char *prefix, const char *suffix, ...)
{
  dt_times_t end;
  char buf[120];		/* Arbitrary size, should be lots big enough for everything used in DT */
  int i;

  /* Skip all the calculations an everything if -d perf isn't on */
  if (darktable.unmuted & DT_DEBUG_PERF)
  {
    dt_get_times(&end);
    i = sprintf(buf, "%s took %.3f secs (%.3f CPU)", prefix, end.clock - start->clock, end.user - start->user);
    if (suffix != NULL)
    {
      va_list ap;
      va_start(ap, suffix);
      buf[i++] = ' ';
      vsnprintf(buf + i, sizeof buf - i, suffix, ap);
      va_end(ap);
    }
    dt_print(DT_DEBUG_PERF, "%s\n", buf);
  }
}

void dt_configure_defaults()
{
  const int atom_cores = dt_get_num_atom_cores();
  const int threads = dt_get_num_threads();
  const size_t mem = dt_get_total_memory();
  const int bits = (sizeof(void*) == 4) ? 32 : 64;
  fprintf(stderr, "[defaults] found a %d-bit system with %zu kb ram and %d cores (%d atom based)\n", bits, mem, threads, atom_cores);
  if(mem > (2u<<20) && threads > 4)
  {
    fprintf(stderr, "[defaults] setting high quality defaults\n");
    dt_conf_set_int("worker_threads", 8);
    dt_conf_set_int("cache_memory", 1u<<30);
    dt_conf_set_int("plugins/lighttable/thumbnail_width", 1300);
    dt_conf_set_int("plugins/lighttable/thumbnail_height", 1000);
  }
  if(mem < (1u<<20) || threads <= 2 || bits < 64 || atom_cores > 0)
  {
    fprintf(stderr, "[defaults] setting very conservative defaults\n");
    dt_conf_set_int("worker_threads", 1);
    dt_conf_set_int("cache_memory", 200u<<10);
    dt_conf_set_int("host_memory_limit", 500);
    dt_conf_set_int("singlebuffer_limit", 8);
    dt_conf_set_int("plugins/lighttable/thumbnail_width", 800);
    dt_conf_set_int("plugins/lighttable/thumbnail_height", 500);
    dt_conf_set_string("plugins/darkroom/demosaic/quality", "always bilinear (fast)");
  }
}


int dt_capabilities_check(char *capability)
{
  GList *capabilities = darktable.capabilities;

  while(capabilities)
  {
    if(!strcmp(capabilities->data, capability))
    {
      return TRUE;
    }
    capabilities = g_list_next(capabilities);
  }
  return FALSE;
}


void dt_capabilities_add(char *capability)
{
  dt_pthread_mutex_lock(&darktable.capabilities_threadsafe);

  if(!dt_capabilities_check(capability))
    darktable.capabilities = g_list_append(darktable.capabilities, capability);

  dt_pthread_mutex_unlock(&darktable.capabilities_threadsafe);
}


void dt_capabilities_remove(char *capability)
{
  dt_pthread_mutex_lock(&darktable.capabilities_threadsafe);

  darktable.capabilities = g_list_remove(darktable.capabilities, capability);

  dt_pthread_mutex_unlock(&darktable.capabilities_threadsafe);
}


void dt_capabilities_cleanup()
{
  while(darktable.capabilities)
    darktable.capabilities = g_list_delete_link(darktable.capabilities, darktable.capabilities);
}


// modelines: These editor modelines have been set for all relevant files by tools/update_modelines.sh
// vim: shiftwidth=2 expandtab tabstop=2 cindent
// kate: tab-indents: off; indent-width 2; replace-tabs on; indent-mode cstyle; remove-trailing-space on;<|MERGE_RESOLUTION|>--- conflicted
+++ resolved
@@ -469,20 +469,6 @@
       }
       else if(argv[k][1] == 'd' && argc > k+1)
       {
-<<<<<<< HEAD
-        if(!strcmp(argv[k+1], "all"))            darktable.unmuted = 0xffffffff;   // enable all debug information
-        else if(!strcmp(argv[k+1], "cache"))     darktable.unmuted |= DT_DEBUG_CACHE;   // enable debugging for lib/film/cache module
-        else if(!strcmp(argv[k+1], "control"))   darktable.unmuted |= DT_DEBUG_CONTROL; // enable debugging for scheduler module
-        else if(!strcmp(argv[k+1], "dev"))       darktable.unmuted |= DT_DEBUG_DEV; // develop module
-        else if(!strcmp(argv[k+1], "fswatch"))   darktable.unmuted |= DT_DEBUG_FSWATCH; // fswatch module
-        else if(!strcmp(argv[k+1], "camctl"))    darktable.unmuted |= DT_DEBUG_CAMCTL; // camera control module
-        else if(!strcmp(argv[k+1], "perf"))      darktable.unmuted |= DT_DEBUG_PERF; // performance measurements
-        else if(!strcmp(argv[k+1], "pwstorage")) darktable.unmuted |= DT_DEBUG_PWSTORAGE; // pwstorage module
-        else if(!strcmp(argv[k+1], "opencl"))    darktable.unmuted |= DT_DEBUG_OPENCL;    // gpu accel via opencl
-        else if(!strcmp(argv[k+1], "sql"))       darktable.unmuted |= DT_DEBUG_SQL; // SQLite3 queries
-        else if(!strcmp(argv[k+1], "memory"))    darktable.unmuted |= DT_DEBUG_MEMORY; // some stats on mem usage now and then.
-        else if(!strcmp(argv[k+1], "lua"))       darktable.unmuted |= DT_DEBUG_LUA; // lua errors are reported on console
-=======
         if(!strcmp(argv[k+1], "all"))             darktable.unmuted = 0xffffffff;   // enable all debug information
         else if(!strcmp(argv[k+1], "cache"))      darktable.unmuted |= DT_DEBUG_CACHE;   // enable debugging for lib/film/cache module
         else if(!strcmp(argv[k+1], "control"))    darktable.unmuted |= DT_DEBUG_CONTROL; // enable debugging for scheduler module
@@ -495,7 +481,7 @@
         else if(!strcmp(argv[k+1], "sql"))        darktable.unmuted |= DT_DEBUG_SQL; // SQLite3 queries
         else if(!strcmp(argv[k+1], "memory"))     darktable.unmuted |= DT_DEBUG_MEMORY; // some stats on mem usage now and then.
         else if(!strcmp(argv[k+1], "lighttable")) darktable.unmuted |= DT_DEBUG_LIGHTTABLE; // lighttable related stuff.
->>>>>>> 4f18219b
+        else if(!strcmp(argv[k+1], "lua"))       darktable.unmuted |= DT_DEBUG_LUA; // lua errors are reported on console
         else return usage(argv[0]);
         k ++;
       }
