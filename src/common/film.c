/*
   This file is part of darktable,
   copyright (c) 2009--2010 johannes hanika.
   copyright (c) 2011-2012 henrik andersson.

   darktable is free software: you can redistribute it and/or modify
   it under the terms of the GNU General Public License as published by
   the Free Software Foundation, either version 3 of the License, or
   (at your option) any later version.

   darktable is distributed in the hope that it will be useful,
   but WITHOUT ANY WARRANTY; without even the implied warranty of
   MERCHANTABILITY or FITNESS FOR A PARTICULAR PURPOSE.  See the
   GNU General Public License for more details.

   You should have received a copy of the GNU General Public License
   along with darktable.  If not, see <http://www.gnu.org/licenses/>.
*/
#include "common/darktable.h"
#include "control/control.h"
#include "control/conf.h"
#include "control/jobs.h"
#include "common/film.h"
#include "common/dtpthread.h"
#include "common/collection.h"
#include "common/image_cache.h"
#include "common/debug.h"
#include "views/view.h"

#include <stdio.h>
#include <stdlib.h>
#include <limits.h>
#include <unistd.h>
#include <math.h>
#include <sys/stat.h>
#include <sys/types.h>
#include <string.h>
#include <strings.h>
#include <errno.h>
#include <assert.h>

void dt_film_init(dt_film_t *film)
{
  dt_pthread_mutex_init(&film->images_mutex, NULL);
  film->last_loaded = film->num_images = 0;
  film->dirname[0] = '\0';
  film->dir = NULL;
  film->id = -1;
  film->ref = 0;
}

void dt_film_cleanup(dt_film_t *film)
{
  dt_pthread_mutex_destroy(&film->images_mutex);
  if(film->dir)
  {
    g_dir_close(film->dir);
    film->dir = NULL;
  }
  // if the film is empty => remove it again.
  if(dt_film_is_empty(film->id))
  {
    dt_film_remove(film->id);
  }
}

void dt_film_set_query(const int32_t id)
{
  /* enable film id filter and set film id */
  dt_conf_set_int("plugins/lighttable/collect/num_rules", 1);
  dt_conf_set_int("plugins/lighttable/collect/item0", 0);
  sqlite3_stmt *stmt;
  DT_DEBUG_SQLITE3_PREPARE_V2(dt_database_get(darktable.db),
                              "select id, folder from film_rolls where id = ?1", -1, &stmt, NULL);
  DT_DEBUG_SQLITE3_BIND_INT(stmt, 1, id);
  if(sqlite3_step(stmt) == SQLITE_ROW)
  {
    dt_conf_set_string("plugins/lighttable/collect/string0",
                       (gchar *)sqlite3_column_text (stmt, 1));
  }
  sqlite3_finalize (stmt);
  dt_collection_update_query(darktable.collection);
}

/** open film with given id. */
int
dt_film_open2 (dt_film_t *film)
{
  /* check if we got a decent film id */
  if(film->id<0) return 1;

  /* query database for id and folder */
  sqlite3_stmt *stmt;
  DT_DEBUG_SQLITE3_PREPARE_V2(dt_database_get(darktable.db),
                              "select id, folder from film_rolls where id = ?1", -1, &stmt, NULL);
  DT_DEBUG_SQLITE3_BIND_INT(stmt, 1, film->id);
  if(sqlite3_step(stmt) == SQLITE_ROW)
  {
    /* fill out the film dirname */
    sprintf (film->dirname,"%s",(gchar *)sqlite3_column_text (stmt, 1));
    sqlite3_finalize (stmt);
    char datetime[20];
    dt_gettime (datetime);

    DT_DEBUG_SQLITE3_PREPARE_V2(dt_database_get(darktable.db),
                                "update film_rolls set datetime_accessed = ?1 where id = ?2",
                                -1, &stmt, NULL);
    DT_DEBUG_SQLITE3_BIND_TEXT(stmt, 1, datetime, strlen(datetime),
                               SQLITE_STATIC);
    DT_DEBUG_SQLITE3_BIND_INT(stmt, 2, film->id);
    sqlite3_step (stmt);

    sqlite3_finalize (stmt);
    dt_film_set_query (film->id);
    dt_control_queue_redraw_center ();
    dt_view_manager_reset (darktable.view_manager);
    return 0;
  }
  else sqlite3_finalize (stmt);

  /* failure */
  return 1;
}

int dt_film_open(const int32_t id)
{
  sqlite3_stmt *stmt;
  DT_DEBUG_SQLITE3_PREPARE_V2(dt_database_get(darktable.db),
                              "select id, folder from film_rolls where id = ?1", -1, &stmt, NULL);
  DT_DEBUG_SQLITE3_BIND_INT(stmt, 1, id);
  if(sqlite3_step(stmt) == SQLITE_ROW)
  {
    sqlite3_finalize(stmt);
    char datetime[20];
    dt_gettime(datetime);

    DT_DEBUG_SQLITE3_PREPARE_V2(dt_database_get(darktable.db),
                                "update film_rolls set datetime_accessed = ?1 where id = ?2",
                                -1, &stmt, NULL);
    DT_DEBUG_SQLITE3_BIND_TEXT(stmt, 1, datetime, strlen(datetime),
                               SQLITE_STATIC);
    DT_DEBUG_SQLITE3_BIND_INT(stmt, 2, id);
    sqlite3_step(stmt);
  }
  sqlite3_finalize(stmt);
  // TODO: prefetch to cache using image_open
  dt_film_set_query(id);
  dt_control_queue_redraw_center();
  dt_view_manager_reset(darktable.view_manager);
  return 0;
}

// FIXME: needs a rewrite
int dt_film_open_recent(const int num)
{
  sqlite3_stmt *stmt;
  DT_DEBUG_SQLITE3_PREPARE_V2(dt_database_get(darktable.db),
                              "select id from film_rolls order by datetime_accessed desc limit ?1,1",
                              -1, &stmt, NULL);
  DT_DEBUG_SQLITE3_BIND_INT(stmt, 1, num);
  if(sqlite3_step(stmt) == SQLITE_ROW)
  {
    int id = sqlite3_column_int(stmt, 0);
    sqlite3_finalize(stmt);
    if(dt_film_open(id)) return 1;
    char datetime[20];
    dt_gettime(datetime);
    DT_DEBUG_SQLITE3_PREPARE_V2(dt_database_get(darktable.db),
                                "update film_rolls set datetime_accessed = ?1 where id = ?2",
                                -1, &stmt, NULL);
    DT_DEBUG_SQLITE3_BIND_TEXT(stmt, 1, datetime, strlen(datetime),
                               SQLITE_STATIC);
    DT_DEBUG_SQLITE3_BIND_INT(stmt, 2, id);
    sqlite3_step(stmt);
  }
  sqlite3_finalize(stmt);
  // dt_control_update_recent_films();
  return 0;
}

int dt_film_new(dt_film_t *film, const char *directory)
{
  // Try open filmroll for folder if exists
  film->id = -1;
  int rc;
  sqlite3_stmt *stmt;
  DT_DEBUG_SQLITE3_PREPARE_V2(dt_database_get(darktable.db),
                              "select id from film_rolls where folder = ?1", -1, &stmt, NULL);
  DT_DEBUG_SQLITE3_BIND_TEXT(stmt, 1, directory, strlen(directory),
                             SQLITE_STATIC);
  if(sqlite3_step(stmt) == SQLITE_ROW)
    film->id = sqlite3_column_int(stmt, 0);
  sqlite3_finalize(stmt);

  if(film->id <= 0)
  {
    // create a new filmroll
    sqlite3_stmt *stmt;
    char datetime[20];
    dt_gettime(datetime);
    DT_DEBUG_SQLITE3_PREPARE_V2(dt_database_get(darktable.db),
                                "insert into film_rolls (id, datetime_accessed, folder) "
                                "values (null, ?1, ?2)", -1, &stmt, NULL);
    DT_DEBUG_SQLITE3_BIND_TEXT(stmt, 1, datetime, strlen(datetime),
                               SQLITE_STATIC);
    DT_DEBUG_SQLITE3_BIND_TEXT(stmt, 2, directory, strlen(directory),
                               SQLITE_STATIC);
    dt_pthread_mutex_lock(&darktable.db_insert);
    rc = sqlite3_step(stmt);
    if(rc != SQLITE_DONE)
      fprintf(stderr, "[film_new] failed to insert film roll! %s\n",
              sqlite3_errmsg(dt_database_get(darktable.db)));
    sqlite3_finalize(stmt);
    DT_DEBUG_SQLITE3_PREPARE_V2(dt_database_get(darktable.db),
                                "select id from film_rolls where folder=?1", -1, &stmt, NULL);
    DT_DEBUG_SQLITE3_BIND_TEXT(stmt, 1, directory, strlen(directory),
                               SQLITE_STATIC);
    if(sqlite3_step(stmt) == SQLITE_ROW)
      film->id = sqlite3_column_int(stmt, 0);
    sqlite3_finalize(stmt);
    dt_pthread_mutex_unlock(&darktable.db_insert);
  }

  if(film->id<=0)
    return 0;
  g_strlcpy(film->dirname,directory,sizeof(film->dirname));
  film->last_loaded = 0;
  return film->id;
}

int dt_film_image_import(dt_film_t *film,const char *filename, gboolean override_ignore_jpegs)
{
  // import an image into filmroll
  const int result =  dt_image_import(film->id, filename, override_ignore_jpegs);
  if(result)
    dt_control_queue_redraw_center();
  return result;
}

int
dt_film_import_internal(const char *dirname, const int blocking)
{
  int rc;
  sqlite3_stmt *stmt;

  /* intialize a film object*/
  dt_film_t *film = (dt_film_t *)malloc(sizeof(dt_film_t));
  dt_film_init(film);
  film->id = -1;

  /* lookup if film exists and reuse id */
  DT_DEBUG_SQLITE3_PREPARE_V2(dt_database_get(darktable.db),
                              "select id from film_rolls where folder = ?1", -1, &stmt, NULL);
  DT_DEBUG_SQLITE3_BIND_TEXT(stmt, 1, dirname, strlen(dirname),
                             SQLITE_STATIC);
  if(sqlite3_step(stmt) == SQLITE_ROW)
    film->id = sqlite3_column_int(stmt, 0);
  sqlite3_finalize(stmt);

  /* if we didnt find a id, lets instansiate a new filmroll */
  if(film->id <= 0)
  {
    char datetime[20];
    dt_gettime(datetime);
#if 0
    /* Should we use one for the whole app? */
    GVolumeMonitor *gv_monitor;
    gv_monitor = g_volume_monitor_get ();

    GList *mounts;
    mounts = g_volume_monitor_get_mounts(gv_monitor);

    gchar *mount_name = NULL;
    if (mounts != NULL)
    {
      GFile *mount_gfile;
      GMount *filmroll_mount;
      GError *error = NULL;
      gchar *filmroll_path;

      filmroll_mount = g_file_find_enclosing_mount(g_file_new_for_path(dirname), NULL, &error);
      if (!error)
      /* We are considering that the only error is that there is no mount
       * because the filmroll added is in a local drive */
      {
        filmroll_path = g_file_get_path((g_mount_get_default_location(filmroll_mount)));

        for (int i=0; i < g_list_length (mounts); i++)
        {
          gchar *p;

          mount_gfile = g_mount_get_default_location((GMount *)g_list_nth_data(mounts, i));
          p = g_file_get_path(mount_gfile);

          if (g_strcmp0(p, filmroll_path))
          {
            mount_name = g_mount_get_name(g_list_nth_data(mounts, i));
            break;
          }

          g_free(p);
          g_object_unref (mount_gfile);
        }

        g_free (filmroll_path);
      }

      if (filmroll_mount != NULL) g_object_unref (filmroll_mount);

      /* We haven't found the device in the list of connected devices. Let's suppose it is local */
      if (mount_name == NULL)
        mount_name = g_strdup("Local");
    }
    else
      mount_name = g_strdup("Local");
#endif
    /* insert a new film roll into database */
    DT_DEBUG_SQLITE3_PREPARE_V2(dt_database_get(darktable.db),
//                                "insert into film_rolls (id, datetime_accessed, folder, external_drive) values "
//                                "(null, ?1, ?2, ?3)", -1, &stmt, NULL);
                                "insert into film_rolls (id, datetime_accessed, folder) values "
                                "(null, ?1, ?2)", -1, &stmt, NULL);
    DT_DEBUG_SQLITE3_BIND_TEXT(stmt, 1, datetime, strlen(datetime),
                               SQLITE_STATIC);
    DT_DEBUG_SQLITE3_BIND_TEXT(stmt, 2, dirname, strlen(dirname),
                               SQLITE_STATIC);
//    DT_DEBUG_SQLITE3_BIND_TEXT(stmt, 3, mount_name, strlen(mount_name),
//                               SQLITE_STATIC);

    rc = sqlite3_step(stmt);
    if(rc != SQLITE_DONE)
      fprintf(stderr, "[film_import] failed to insert film roll! %s\n",
              sqlite3_errmsg(dt_database_get(darktable.db)));
    sqlite3_finalize(stmt);

//    if (mount_name != NULL) g_free (mount_name);

    /* requery for filmroll and fetch new id */
    DT_DEBUG_SQLITE3_PREPARE_V2(dt_database_get(darktable.db),
                                "select id from film_rolls where folder=?1", -1, &stmt, NULL);
    DT_DEBUG_SQLITE3_BIND_TEXT(stmt, 1, dirname, strlen(dirname),
                               SQLITE_STATIC);
    if(sqlite3_step(stmt) == SQLITE_ROW)
      film->id = sqlite3_column_int(stmt, 0);
    sqlite3_finalize(stmt);
  }

  /* bail out if we got troubles */
  if(film->id <= 0)
  {
    dt_film_cleanup(film);
    free(film);
    return 0;
  }

  /* at last put import film job on queue */
  dt_job_t j;
  film->last_loaded = 0;
  g_strlcpy(film->dirname, dirname, 512);
  film->dir = g_dir_open(film->dirname, 0, NULL);
  dt_film_import1_init(&j, film);
  if(!blocking) {
	  dt_control_add_job(darktable.control, &j);
  } else {
	  dt_film_import1_run(&j);
  }

  return film->id;
}


static GList *_film_recursive_get_files(const gchar *path, gboolean recursive,GList **result)
{
  gchar *fullname;

  /* let's try open current dir */
  GDir *cdir = g_dir_open(path,0,NULL);
  if(!cdir) return *result;

  /* lets read all files in current dir, recurse
     into directories if we should import recursive.
   */
  do
  {
    /* get the current filename */
    const gchar *filename = g_dir_read_name(cdir);

    /* return if no more files are in current dir */
    if (!filename) break;

    /* build full path for filename */
    fullname = g_build_filename(G_DIR_SEPARATOR_S, path, filename, NULL);

    /* recurse into directory if we hit one and we doing a recursive import */
    if (recursive && g_file_test(fullname, G_FILE_TEST_IS_DIR))
    {
      *result = _film_recursive_get_files(fullname, recursive, result);
      g_free(fullname);
    }
    /* or test if we found a support image format to import */
    else if (!g_file_test(fullname, G_FILE_TEST_IS_DIR) &&
             dt_supported_image(filename))
      *result = g_list_append(*result, fullname);
    else
      g_free(fullname);

  }
  while (TRUE);

  /* cleanup and return results */
  g_dir_close(cdir);

  return *result;
}

/* compare used for sorting the list of files to import
   only sort on basename of full path eg. the actually filename.
*/
int _film_filename_cmp(gchar *a, gchar *b)
{
  return g_strcmp0(g_path_get_basename(a), g_path_get_basename(b));
}

void dt_film_import1(dt_film_t *film)
{
  gboolean recursive = dt_conf_get_bool("ui_last/import_recursive");

  /* first of all gather all images to import */
  GList *images = NULL;
  images = _film_recursive_get_files(film->dirname, recursive, &images);
  if(g_list_length(images) == 0)
  {
    dt_control_log(_("no supported images were found to be imported"));
    return;
  }

  /* we got ourself a list of images, lets sort and start import */
  images = g_list_sort(images,(GCompareFunc)_film_filename_cmp);

  /* let's start import of images */
  gchar message[512] = {0};
  double fraction = 0;
  uint32_t total = g_list_length(images);
  g_snprintf(message, sizeof(message) - 1,
             ngettext("importing %d image","importing %d images", total), total);
  const guint *jid = dt_control_backgroundjobs_create(darktable.control, 0, message);

  /* loop thru the images and import to current film roll */
  dt_film_t *cfr = film;
  GList *image = g_list_first(images);
  do
  {
    gchar *cdn = g_path_get_dirname((const gchar *)image->data);

    /* check if we need to initialize a new filmroll */
    if(!cfr || g_strcmp0(cfr->dirname, cdn) != 0)
    {

#if GLIB_CHECK_VERSION (2, 26, 0)
      if(cfr && cfr->dir)
      {
        /* check if we can find a gpx data file to be auto applied
           to images in the jsut imported filmroll */
        g_dir_rewind(cfr->dir);
        const gchar *dfn = NULL;
        while ((dfn = g_dir_read_name(cfr->dir)) != NULL)
        {
          /* check if we have a gpx to be auto applied to filmroll */
          if(strcmp(dfn+strlen(dfn)-4,".gpx") == 0 ||
              strcmp(dfn+strlen(dfn)-4,".GPX") == 0)
          {
            gchar *gpx_file = g_build_path (G_DIR_SEPARATOR_S, cfr->dirname, dfn, NULL);
            dt_control_gpx_apply(gpx_file, cfr->id, dt_conf_get_string("plugins/lighttable/geotagging/tz"));
            g_free(gpx_file);
          }
        }
      }
#endif

      /* cleanup previously imported filmroll*/
      if(cfr && cfr!=film)
      {
        dt_film_cleanup(cfr);
        g_free(cfr);
        cfr = NULL;
      }

      /* initialize and create a new film to import to */
      cfr = g_malloc(sizeof(dt_film_t));
      dt_film_init(cfr);
      dt_film_new(cfr, cdn);
    }

    /* import image */
    if(dt_image_import(cfr->id, (const gchar *)image->data, FALSE))
      dt_control_queue_redraw_center();

    fraction+=1.0/total;
    dt_control_backgroundjobs_progress(darktable.control, jid, fraction);

  }
  while( (image = g_list_next(image)) != NULL);

  dt_control_backgroundjobs_destroy(darktable.control, jid);
  //dt_control_signal_raise(darktable.signals , DT_SIGNAL_FILMROLLS_IMPORTED);

#if GLIB_CHECK_VERSION (2, 26, 0)
  if(cfr && cfr->dir)
  {
    /* check if we can find a gpx data file to be auto applied
       to images in the just imported filmroll */
    g_dir_rewind(cfr->dir);
    const gchar *dfn = NULL;
    while ((dfn = g_dir_read_name(cfr->dir)) != NULL)
    {
      /* check if we have a gpx to be auto applied to filmroll */
      if(strcmp(dfn+strlen(dfn)-4,".gpx") == 0 ||
          strcmp(dfn+strlen(dfn)-4,".GPX") == 0)
      {
        gchar *gpx_file = g_build_path (G_DIR_SEPARATOR_S, cfr->dirname, dfn, NULL);
        dt_control_gpx_apply(gpx_file, cfr->id, dt_conf_get_string("plugins/lighttable/geotagging/tz"));
        g_free(gpx_file);
      }
    }
  }
#endif
}

<<<<<<< HEAD
int dt_film_import_blocking(const char *dirname)
{
  return dt_film_import_internal(dirname,1);
}

int dt_film_import(const char *dirname)
{
  int v = dt_film_import_blocking(dirname);
  dt_control_signal_raise(darktable.signals , DT_SIGNAL_FILMROLLS_CHANGED);
=======

int dt_film_import(const char *dirname)
{
  int v = dt_film_import_blocking(dirname,0);
  dt_control_signal_raise(darktable.signals , DT_SIGNAL_FILMROLLS_IMPORTED);
>>>>>>> a4ec9e0b
  return v;
}

void dt_film_remove_empty()
{
  // remove all empty film rolls from db:
  DT_DEBUG_SQLITE3_EXEC(dt_database_get(darktable.db),
                        "delete from film_rolls where id in (select id from film_rolls as B where "
                        "(select count(A.id) from images as A where A.film_id=B.id)=0)",
                        NULL, NULL, NULL);

  dt_control_signal_raise(darktable.signals , DT_SIGNAL_FILMROLLS_REMOVED);
}

int dt_film_is_empty(const int id)
{
  int empty=0;
  sqlite3_stmt *stmt;
  DT_DEBUG_SQLITE3_PREPARE_V2(dt_database_get(darktable.db),
                              "select id from images where film_id = ?1", -1, &stmt, NULL);
  DT_DEBUG_SQLITE3_BIND_INT(stmt, 1, id);
  if( sqlite3_step(stmt) != SQLITE_ROW) empty=1;
  sqlite3_finalize(stmt);
  return empty;
}

// This is basically the same as dt_image_remove() from common/image.c.
// It just does the iteration over all images in the SQL statement
void dt_film_remove(const int id)
{
  sqlite3_stmt *stmt;
  DT_DEBUG_SQLITE3_PREPARE_V2(dt_database_get(darktable.db),
                              "update tagxtag set count = count - 1 where "
                              "(id2 in (select tagid from tagged_images where imgid in "
                              "(select id from images where film_id = ?1))) or (id1 in "
                              "(select tagid from tagged_images where imgid in "
                              "(select id from images where film_id = ?1)))", -1, &stmt, NULL);
  DT_DEBUG_SQLITE3_BIND_INT(stmt, 1, id);
  sqlite3_step(stmt);
  sqlite3_finalize(stmt);
  DT_DEBUG_SQLITE3_PREPARE_V2(dt_database_get(darktable.db),
                              "delete from tagged_images where imgid in "
                              "(select id from images where film_id = ?1)", -1, &stmt, NULL);
  DT_DEBUG_SQLITE3_BIND_INT(stmt, 1, id);
  sqlite3_step(stmt);
  sqlite3_finalize(stmt);
  DT_DEBUG_SQLITE3_PREPARE_V2(dt_database_get(darktable.db),
                              "delete from history where imgid in "
                              "(select id from images where film_id = ?1)", -1, &stmt, NULL);
  DT_DEBUG_SQLITE3_BIND_INT(stmt, 1, id);
  sqlite3_step(stmt);
  sqlite3_finalize(stmt);
  DT_DEBUG_SQLITE3_PREPARE_V2(dt_database_get(darktable.db),
                              "delete from color_labels where imgid in "
                              "(select id from images where film_id = ?1)", -1, &stmt, NULL);
  DT_DEBUG_SQLITE3_BIND_INT(stmt, 1, id);
  sqlite3_step(stmt);
  sqlite3_finalize(stmt);
  DT_DEBUG_SQLITE3_PREPARE_V2(dt_database_get(darktable.db),
                              "delete from meta_data where id in "
                              "(select id from images where film_id = ?1)", -1, &stmt, NULL);
  DT_DEBUG_SQLITE3_BIND_INT(stmt, 1, id);
  sqlite3_step(stmt);
  sqlite3_finalize(stmt);
  DT_DEBUG_SQLITE3_PREPARE_V2(dt_database_get(darktable.db),
                              "delete from selected_images where imgid in "
                              "(select id from images where film_id = ?1)", -1, &stmt, NULL);
  DT_DEBUG_SQLITE3_BIND_INT(stmt, 1, id);
  sqlite3_step(stmt);
  sqlite3_finalize(stmt);

  DT_DEBUG_SQLITE3_PREPARE_V2(dt_database_get(darktable.db),
                              "select id from images where film_id = ?1", -1, &stmt, NULL);
  DT_DEBUG_SQLITE3_BIND_INT(stmt, 1, id);
  while(sqlite3_step(stmt) == SQLITE_ROW)
  {
    const uint32_t imgid = sqlite3_column_int(stmt, 0);
    dt_mipmap_cache_remove(darktable.mipmap_cache, imgid);
    dt_image_cache_remove (darktable.image_cache, imgid);
  }
  sqlite3_finalize(stmt);

  DT_DEBUG_SQLITE3_PREPARE_V2(dt_database_get(darktable.db),
                              "delete from images where id in "
                              "(select id from images where film_id = ?1)", -1, &stmt, NULL);
  DT_DEBUG_SQLITE3_BIND_INT(stmt, 1, id);
  sqlite3_step(stmt);
  sqlite3_finalize(stmt);

  DT_DEBUG_SQLITE3_PREPARE_V2(dt_database_get(darktable.db),
                              "delete from film_rolls where id = ?1", -1, &stmt, NULL);
  DT_DEBUG_SQLITE3_BIND_INT(stmt, 1, id);
  sqlite3_step(stmt);
  sqlite3_finalize(stmt);
  // dt_control_update_recent_films();
  dt_control_signal_raise(darktable.signals , DT_SIGNAL_FILMROLLS_CHANGED);
}
// modelines: These editor modelines have been set for all relevant files by tools/update_modelines.sh
// vim: shiftwidth=2 expandtab tabstop=2 cindent
// kate: tab-indents: off; indent-width 2; replace-tabs on; indent-mode cstyle; remove-trailing-space on;<|MERGE_RESOLUTION|>--- conflicted
+++ resolved
@@ -526,7 +526,6 @@
 #endif
 }
 
-<<<<<<< HEAD
 int dt_film_import_blocking(const char *dirname)
 {
   return dt_film_import_internal(dirname,1);
@@ -535,14 +534,7 @@
 int dt_film_import(const char *dirname)
 {
   int v = dt_film_import_blocking(dirname);
-  dt_control_signal_raise(darktable.signals , DT_SIGNAL_FILMROLLS_CHANGED);
-=======
-
-int dt_film_import(const char *dirname)
-{
-  int v = dt_film_import_blocking(dirname,0);
   dt_control_signal_raise(darktable.signals , DT_SIGNAL_FILMROLLS_IMPORTED);
->>>>>>> a4ec9e0b
   return v;
 }
 
