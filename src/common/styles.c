/*
		This file is part of darktable,
		copyright (c) 2010 henrik andersson.

		darktable is free software: you can redistribute it and/or modify
		it under the terms of the GNU General Public License as published by
		the Free Software Foundation, either version 3 of the License, or
		(at your option) any later version.

		darktable is distributed in the hope that it will be useful,
		but WITHOUT ANY WARRANTY; without even the implied warranty of
		MERCHANTABILITY or FITNESS FOR A PARTICULAR PURPOSE.  See the
		GNU General Public License for more details.

		You should have received a copy of the GNU General Public License
		along with darktable.  If not, see <http://www.gnu.org/licenses/>.
*/

#include "develop/develop.h"
#include "control/control.h"
#include "common/darktable.h"
#include "common/imageio.h"
#include "common/image_cache.h"
#include "common/styles.h"
#include "common/tags.h"

int32_t _styles_get_id_by_name (const char *name);

gboolean 
dt_styles_exists (const char *name)
{
	return (_styles_get_id_by_name(name))!=0?TRUE:FALSE;
}

void 
dt_styles_create_from_image (const char *name,const char *description,int32_t imgid,GList *filter)
{
<<<<<<< HEAD
	int rc=0,id=0;
	sqlite3_stmt *stmt;  
	
	/* check if name already exists */
	if (_styles_get_id_by_name(name)!=0)
	{
		dt_control_log(_("style with name '%s' already exists"),name);
		return;
	}
	
	/* verify that imgid has an history or bail out */
	
	/* first create the style header */
	sqlite3_prepare_v2 (darktable.db, "insert into styles (name,description) values (?1,?2)", -1, &stmt, NULL);
	rc = sqlite3_bind_text (stmt, 1, name,strlen (name),SQLITE_STATIC);
	rc = sqlite3_bind_text (stmt, 2, description,strlen (description),SQLITE_STATIC);
	rc = sqlite3_step (stmt);
	rc = sqlite3_finalize (stmt);
	
	if ((id=_styles_get_id_by_name(name)) != 0)
	{
		/* create the style_items from source image history stack */
		if (filter)
		{
			GList *list=filter;
			char tmp[64];
			char include[2048]={0};
			strcat(include,"num in (");
			do
			{
				if(list!=g_list_first(list))
					strcat(include,",");
				sprintf(tmp,"%d",(guint)list->data);
				strcat(include,tmp);
			} while ((list=g_list_next(list)));
			strcat(include,")");
			char query[4096]={0};
			sprintf(query,"insert into style_items (styleid,num,module,operation,op_params,enabled) select ?1, num,module,operation,op_params,enabled from history where imgid=?2 and %s",include);
			sqlite3_prepare_v2 (darktable.db, query, -1, &stmt, NULL);
		} else
			sqlite3_prepare_v2 (darktable.db, "insert into style_items (styleid,num,module,operation,op_params,enabled) select ?1, num,module,operation,op_params,enabled from history where imgid=?2", -1, &stmt, NULL);
		rc = sqlite3_bind_int (stmt, 1, id);
		rc = sqlite3_bind_int (stmt, 2, imgid);
		rc = sqlite3_step (stmt);
		rc = sqlite3_finalize (stmt);
		
		dt_control_log(_("style named '%s' successfully created"),name);
	}
=======
  int rc=0,id=0;
  sqlite3_stmt *stmt;  
  
  /* check if name already exists */
  if (_styles_get_id_by_name(name)!=0)
  {
    dt_control_log(_("style with name '%s' already exists"),name);
    return;
  }
  
  /* verify that imgid has an history or bail out */
  
  /* first create the style header */
  sqlite3_prepare_v2 (darktable.db, "insert into styles (name,description) values (?1,?2)", -1, &stmt, NULL);
  rc = sqlite3_bind_text (stmt, 1, name,strlen (name),SQLITE_STATIC);
  rc = sqlite3_bind_text (stmt, 2, description,strlen (description),SQLITE_STATIC);
  rc = sqlite3_step (stmt);
  rc = sqlite3_finalize (stmt);
  
  if ((id=_styles_get_id_by_name(name)) != 0)
  {
    /* create the style_items from source image history stack */
    if (filter)
    {
      GList *list=filter;
      char tmp[64];
      char include[2048]={0};
      strcat(include,"num in (");
      do
      {
        if(list!=g_list_first(list))
          strcat(include,",");
        sprintf(tmp,"%ld",(long int)list->data);
        strcat(include,tmp);
      } while ((list=g_list_next(list)));
      strcat(include,")");
      char query[4096]={0};
      sprintf(query,"insert into style_items (styleid,num,module,operation,op_params,enabled) select ?1, num,module,operation,op_params,enabled from history where imgid=?2 and %s",include);
      sqlite3_prepare_v2 (darktable.db, query, -1, &stmt, NULL);
    } else
      sqlite3_prepare_v2 (darktable.db, "insert into style_items (styleid,num,module,operation,op_params,enabled) select ?1, num,module,operation,op_params,enabled from history where imgid=?2", -1, &stmt, NULL);
    rc = sqlite3_bind_int (stmt, 1, id);
    rc = sqlite3_bind_int (stmt, 2, imgid);
    rc = sqlite3_step (stmt);
    rc = sqlite3_finalize (stmt);
    
    dt_control_log(_("style named '%s' successfully created"),name);
  }
>>>>>>> bf693aa4
}

void 
dt_styles_apply_to_selection(const char *name,gboolean duplicate)
{
	/* for each selected image apply style */
	sqlite3_stmt *stmt;
	sqlite3_prepare_v2(darktable.db, "select * from selected_images", -1, &stmt, NULL);
	while(sqlite3_step(stmt) == SQLITE_ROW)
	{
		 int imgid = sqlite3_column_int (stmt, 0);
		dt_styles_apply_to_image (name,duplicate,imgid);
	}
	sqlite3_finalize(stmt);
}

void 
dt_styles_apply_to_image(const char *name,gboolean duplicate, int32_t imgid)
{
	int rc=0,id=0;
	sqlite3_stmt *stmt;  
	
	if ((id=_styles_get_id_by_name(name)) != 0)
	{
		/* check if we should make a duplicate before applying style */
		if (duplicate)
			imgid = dt_image_duplicate (imgid);
		
		 /* if merge onto history stack, lets find history offest in destination image */
		int32_t offs = 0; 
		if (FALSE)
		{ 
			/* apply on top of history stack */
			rc = sqlite3_prepare_v2 (darktable.db, "select num from history where imgid = ?1", -1, &stmt, NULL);
			rc = sqlite3_bind_int (stmt, 1, imgid);
			while (sqlite3_step (stmt) == SQLITE_ROW) offs++;
		}
		else
		{ 
			/* replace history stack */
			rc = sqlite3_prepare_v2 (darktable.db, "delete from history where imgid = ?1", -1, &stmt, NULL);
			rc = sqlite3_bind_int (stmt, 1, imgid);
			rc = sqlite3_step (stmt);
		}
		rc = sqlite3_finalize (stmt);
		
		/* copy history items from styles onto image */
		sqlite3_prepare_v2 (darktable.db, "insert into history (imgid,num,module,operation,op_params,enabled) select ?1, num+?2,module,operation,op_params,enabled from style_items where styleid=?3", -1, &stmt, NULL);
		rc = sqlite3_bind_int (stmt, 1, imgid);
		rc = sqlite3_bind_int (stmt, 2, offs);
		rc = sqlite3_bind_int (stmt, 3, id);
		rc = sqlite3_step (stmt);
		rc = sqlite3_finalize (stmt);
		
		/* add tag */
		guint tagid=0;
		if (dt_tag_new(name,&tagid))
			dt_tag_attach(tagid,imgid);
		
		/* if current image in develop reload history */
		if (dt_dev_is_current_image(darktable.develop, imgid))
			dt_dev_reload_history_items (darktable.develop);
		
		/* reimport image */
		dt_image_t *img = dt_image_cache_get (imgid, 'r');
		img->force_reimport = 1;
	 
		dt_image_cache_flush(img);
	}
}

void 
dt_styles_delete_by_name(const char *name)
{
	int id=0;
	if ((id=_styles_get_id_by_name(name)) != 0)
	{
		/* delete the style */
		sqlite3_stmt *stmt;
		sqlite3_prepare_v2 (darktable.db, "delete from styles where styleid = ?1", -1, &stmt, NULL);
		sqlite3_bind_int (stmt, 1, id);
		sqlite3_step (stmt);
		sqlite3_finalize (stmt);
		
		/* delete style_items belonging to style */
		sqlite3_prepare_v2 (darktable.db, "delete from style_items where styleid = ?1", -1, &stmt, NULL);
		sqlite3_bind_int (stmt, 1, id);
		sqlite3_step (stmt);
		sqlite3_finalize (stmt);
		
	}
}

GList *
dt_styles_get_item_list (const char *name)
{
	GList *result=NULL;
	sqlite3_stmt *stmt;
	int id=0,rc=0;
	if ((id=_styles_get_id_by_name(name)) != 0)
	{
		rc = sqlite3_prepare_v2 (darktable.db, "select num, operation, enabled from style_items where styleid=?1 order by num desc", -1, &stmt, NULL);
		rc = sqlite3_bind_int (stmt, 1, id);
		while (sqlite3_step(stmt) == SQLITE_ROW)
		{
			char name[512]={0};
			dt_style_item_t *item=g_malloc (sizeof (dt_style_item_t));
			item->num = sqlite3_column_int (stmt, 0);
			g_snprintf(name,512,"%s (%s)",sqlite3_column_text (stmt, 1),(sqlite3_column_int (stmt, 2)!=0)?_("on"):_("off"));
			item->name = g_strdup (name);
			result = g_list_append (result,item);
		}
	}
	return result;
}

GList *
dt_styles_get_list (const char *filter)
{
	char filterstring[512]={0};
	sqlite3_stmt *stmt;
	int rc=0;
	sprintf (filterstring,"%%%s%%",filter);
	rc = sqlite3_prepare_v2 (darktable.db, "select name, description from styles where name like ?1 or description like ?1 order by name", -1, &stmt, NULL);
	rc = sqlite3_bind_text (stmt, 1, filterstring, strlen(filterstring), SQLITE_TRANSIENT);
	GList *result = NULL;
	while (sqlite3_step(stmt) == SQLITE_ROW)
	{
		const char *name = (const char *)sqlite3_column_text (stmt, 0);
		const char *description = (const char *)sqlite3_column_text (stmt, 1);
		dt_style_t *s=g_malloc (sizeof (dt_style_t));
		s->name = g_strdup (name);
		s->description= g_strdup (description);
		result = g_list_append(result,s);
	}
	sqlite3_finalize (stmt);
	return result;
}

gchar *dt_styles_get_description (const char *name)
{
	sqlite3_stmt *stmt;
	int id=0,rc=0;
	gchar *description = NULL;
	if ((id=_styles_get_id_by_name(name)) != 0)
	{
		rc = sqlite3_prepare_v2 (darktable.db, "select description from styles where styleid=?1", -1, &stmt, NULL);
		rc = sqlite3_bind_int (stmt, 1, id);
		rc = sqlite3_step(stmt);
		description = (char *)sqlite3_column_text (stmt, 0);
		if (description)
			description = g_strdup (description);
		sqlite3_finalize (stmt);
	}
	return description;
}

int32_t 
_styles_get_id_by_name (const char *name)
{
	int id=0;
	sqlite3_stmt *stmt;
	sqlite3_prepare_v2(darktable.db, "select styleid from styles where name=?1", -1, &stmt, NULL);
	sqlite3_bind_text (stmt, 1, name,strlen (name),SQLITE_TRANSIENT);
	while(sqlite3_step(stmt) == SQLITE_ROW)
	{
		id = sqlite3_column_int (stmt, 0);
	}
	sqlite3_finalize (stmt);
	return id;
}
<|MERGE_RESOLUTION|>--- conflicted
+++ resolved
@@ -1,19 +1,19 @@
 /*
-		This file is part of darktable,
-		copyright (c) 2010 henrik andersson.
-
-		darktable is free software: you can redistribute it and/or modify
-		it under the terms of the GNU General Public License as published by
-		the Free Software Foundation, either version 3 of the License, or
-		(at your option) any later version.
-
-		darktable is distributed in the hope that it will be useful,
-		but WITHOUT ANY WARRANTY; without even the implied warranty of
-		MERCHANTABILITY or FITNESS FOR A PARTICULAR PURPOSE.  See the
-		GNU General Public License for more details.
-
-		You should have received a copy of the GNU General Public License
-		along with darktable.  If not, see <http://www.gnu.org/licenses/>.
+    This file is part of darktable,
+    copyright (c) 2010 henrik andersson.
+
+    darktable is free software: you can redistribute it and/or modify
+    it under the terms of the GNU General Public License as published by
+    the Free Software Foundation, either version 3 of the License, or
+    (at your option) any later version.
+
+    darktable is distributed in the hope that it will be useful,
+    but WITHOUT ANY WARRANTY; without even the implied warranty of
+    MERCHANTABILITY or FITNESS FOR A PARTICULAR PURPOSE.  See the
+    GNU General Public License for more details.
+
+    You should have received a copy of the GNU General Public License
+    along with darktable.  If not, see <http://www.gnu.org/licenses/>.
 */
 
 #include "develop/develop.h"
@@ -29,62 +29,12 @@
 gboolean 
 dt_styles_exists (const char *name)
 {
-	return (_styles_get_id_by_name(name))!=0?TRUE:FALSE;
+  return (_styles_get_id_by_name(name))!=0?TRUE:FALSE;
 }
 
 void 
 dt_styles_create_from_image (const char *name,const char *description,int32_t imgid,GList *filter)
 {
-<<<<<<< HEAD
-	int rc=0,id=0;
-	sqlite3_stmt *stmt;  
-	
-	/* check if name already exists */
-	if (_styles_get_id_by_name(name)!=0)
-	{
-		dt_control_log(_("style with name '%s' already exists"),name);
-		return;
-	}
-	
-	/* verify that imgid has an history or bail out */
-	
-	/* first create the style header */
-	sqlite3_prepare_v2 (darktable.db, "insert into styles (name,description) values (?1,?2)", -1, &stmt, NULL);
-	rc = sqlite3_bind_text (stmt, 1, name,strlen (name),SQLITE_STATIC);
-	rc = sqlite3_bind_text (stmt, 2, description,strlen (description),SQLITE_STATIC);
-	rc = sqlite3_step (stmt);
-	rc = sqlite3_finalize (stmt);
-	
-	if ((id=_styles_get_id_by_name(name)) != 0)
-	{
-		/* create the style_items from source image history stack */
-		if (filter)
-		{
-			GList *list=filter;
-			char tmp[64];
-			char include[2048]={0};
-			strcat(include,"num in (");
-			do
-			{
-				if(list!=g_list_first(list))
-					strcat(include,",");
-				sprintf(tmp,"%d",(guint)list->data);
-				strcat(include,tmp);
-			} while ((list=g_list_next(list)));
-			strcat(include,")");
-			char query[4096]={0};
-			sprintf(query,"insert into style_items (styleid,num,module,operation,op_params,enabled) select ?1, num,module,operation,op_params,enabled from history where imgid=?2 and %s",include);
-			sqlite3_prepare_v2 (darktable.db, query, -1, &stmt, NULL);
-		} else
-			sqlite3_prepare_v2 (darktable.db, "insert into style_items (styleid,num,module,operation,op_params,enabled) select ?1, num,module,operation,op_params,enabled from history where imgid=?2", -1, &stmt, NULL);
-		rc = sqlite3_bind_int (stmt, 1, id);
-		rc = sqlite3_bind_int (stmt, 2, imgid);
-		rc = sqlite3_step (stmt);
-		rc = sqlite3_finalize (stmt);
-		
-		dt_control_log(_("style named '%s' successfully created"),name);
-	}
-=======
   int rc=0,id=0;
   sqlite3_stmt *stmt;  
   
@@ -133,175 +83,174 @@
     
     dt_control_log(_("style named '%s' successfully created"),name);
   }
->>>>>>> bf693aa4
 }
 
 void 
 dt_styles_apply_to_selection(const char *name,gboolean duplicate)
 {
-	/* for each selected image apply style */
-	sqlite3_stmt *stmt;
-	sqlite3_prepare_v2(darktable.db, "select * from selected_images", -1, &stmt, NULL);
-	while(sqlite3_step(stmt) == SQLITE_ROW)
-	{
-		 int imgid = sqlite3_column_int (stmt, 0);
-		dt_styles_apply_to_image (name,duplicate,imgid);
-	}
-	sqlite3_finalize(stmt);
+  /* for each selected image apply style */
+  sqlite3_stmt *stmt;
+  sqlite3_prepare_v2(darktable.db, "select * from selected_images", -1, &stmt, NULL);
+  while(sqlite3_step(stmt) == SQLITE_ROW)
+  {
+     int imgid = sqlite3_column_int (stmt, 0);
+    dt_styles_apply_to_image (name,duplicate,imgid);
+  }
+  sqlite3_finalize(stmt);
 }
 
 void 
 dt_styles_apply_to_image(const char *name,gboolean duplicate, int32_t imgid)
 {
-	int rc=0,id=0;
-	sqlite3_stmt *stmt;  
-	
-	if ((id=_styles_get_id_by_name(name)) != 0)
-	{
-		/* check if we should make a duplicate before applying style */
-		if (duplicate)
-			imgid = dt_image_duplicate (imgid);
-		
-		 /* if merge onto history stack, lets find history offest in destination image */
-		int32_t offs = 0; 
-		if (FALSE)
-		{ 
-			/* apply on top of history stack */
-			rc = sqlite3_prepare_v2 (darktable.db, "select num from history where imgid = ?1", -1, &stmt, NULL);
-			rc = sqlite3_bind_int (stmt, 1, imgid);
-			while (sqlite3_step (stmt) == SQLITE_ROW) offs++;
-		}
-		else
-		{ 
-			/* replace history stack */
-			rc = sqlite3_prepare_v2 (darktable.db, "delete from history where imgid = ?1", -1, &stmt, NULL);
-			rc = sqlite3_bind_int (stmt, 1, imgid);
-			rc = sqlite3_step (stmt);
-		}
-		rc = sqlite3_finalize (stmt);
-		
-		/* copy history items from styles onto image */
-		sqlite3_prepare_v2 (darktable.db, "insert into history (imgid,num,module,operation,op_params,enabled) select ?1, num+?2,module,operation,op_params,enabled from style_items where styleid=?3", -1, &stmt, NULL);
-		rc = sqlite3_bind_int (stmt, 1, imgid);
-		rc = sqlite3_bind_int (stmt, 2, offs);
-		rc = sqlite3_bind_int (stmt, 3, id);
-		rc = sqlite3_step (stmt);
-		rc = sqlite3_finalize (stmt);
-		
-		/* add tag */
-		guint tagid=0;
-		if (dt_tag_new(name,&tagid))
-			dt_tag_attach(tagid,imgid);
-		
-		/* if current image in develop reload history */
-		if (dt_dev_is_current_image(darktable.develop, imgid))
-			dt_dev_reload_history_items (darktable.develop);
-		
-		/* reimport image */
-		dt_image_t *img = dt_image_cache_get (imgid, 'r');
-		img->force_reimport = 1;
-	 
-		dt_image_cache_flush(img);
-	}
+  int rc=0,id=0;
+  sqlite3_stmt *stmt;  
+  
+  if ((id=_styles_get_id_by_name(name)) != 0)
+  {
+    /* check if we should make a duplicate before applying style */
+    if (duplicate)
+      imgid = dt_image_duplicate (imgid);
+    
+     /* if merge onto history stack, lets find history offest in destination image */
+    int32_t offs = 0; 
+    if (FALSE)
+    { 
+      /* apply on top of history stack */
+      rc = sqlite3_prepare_v2 (darktable.db, "select num from history where imgid = ?1", -1, &stmt, NULL);
+      rc = sqlite3_bind_int (stmt, 1, imgid);
+      while (sqlite3_step (stmt) == SQLITE_ROW) offs++;
+    }
+    else
+    { 
+      /* replace history stack */
+      rc = sqlite3_prepare_v2 (darktable.db, "delete from history where imgid = ?1", -1, &stmt, NULL);
+      rc = sqlite3_bind_int (stmt, 1, imgid);
+      rc = sqlite3_step (stmt);
+    }
+    rc = sqlite3_finalize (stmt);
+    
+    /* copy history items from styles onto image */
+    sqlite3_prepare_v2 (darktable.db, "insert into history (imgid,num,module,operation,op_params,enabled) select ?1, num+?2,module,operation,op_params,enabled from style_items where styleid=?3", -1, &stmt, NULL);
+    rc = sqlite3_bind_int (stmt, 1, imgid);
+    rc = sqlite3_bind_int (stmt, 2, offs);
+    rc = sqlite3_bind_int (stmt, 3, id);
+    rc = sqlite3_step (stmt);
+    rc = sqlite3_finalize (stmt);
+    
+    /* add tag */
+    guint tagid=0;
+    if (dt_tag_new(name,&tagid))
+      dt_tag_attach(tagid,imgid);
+    
+    /* if current image in develop reload history */
+    if (dt_dev_is_current_image(darktable.develop, imgid))
+      dt_dev_reload_history_items (darktable.develop);
+    
+    /* reimport image */
+    dt_image_t *img = dt_image_cache_get (imgid, 'r');
+    img->force_reimport = 1;
+   
+    dt_image_cache_flush(img);
+  }
 }
 
 void 
 dt_styles_delete_by_name(const char *name)
 {
-	int id=0;
-	if ((id=_styles_get_id_by_name(name)) != 0)
-	{
-		/* delete the style */
-		sqlite3_stmt *stmt;
-		sqlite3_prepare_v2 (darktable.db, "delete from styles where styleid = ?1", -1, &stmt, NULL);
-		sqlite3_bind_int (stmt, 1, id);
-		sqlite3_step (stmt);
-		sqlite3_finalize (stmt);
-		
-		/* delete style_items belonging to style */
-		sqlite3_prepare_v2 (darktable.db, "delete from style_items where styleid = ?1", -1, &stmt, NULL);
-		sqlite3_bind_int (stmt, 1, id);
-		sqlite3_step (stmt);
-		sqlite3_finalize (stmt);
-		
-	}
+  int id=0;
+  if ((id=_styles_get_id_by_name(name)) != 0)
+  {
+    /* delete the style */
+    sqlite3_stmt *stmt;
+    sqlite3_prepare_v2 (darktable.db, "delete from styles where styleid = ?1", -1, &stmt, NULL);
+    sqlite3_bind_int (stmt, 1, id);
+    sqlite3_step (stmt);
+    sqlite3_finalize (stmt);
+    
+    /* delete style_items belonging to style */
+    sqlite3_prepare_v2 (darktable.db, "delete from style_items where styleid = ?1", -1, &stmt, NULL);
+    sqlite3_bind_int (stmt, 1, id);
+    sqlite3_step (stmt);
+    sqlite3_finalize (stmt);
+    
+  }
 }
 
 GList *
 dt_styles_get_item_list (const char *name)
 {
-	GList *result=NULL;
-	sqlite3_stmt *stmt;
-	int id=0,rc=0;
-	if ((id=_styles_get_id_by_name(name)) != 0)
-	{
-		rc = sqlite3_prepare_v2 (darktable.db, "select num, operation, enabled from style_items where styleid=?1 order by num desc", -1, &stmt, NULL);
-		rc = sqlite3_bind_int (stmt, 1, id);
-		while (sqlite3_step(stmt) == SQLITE_ROW)
-		{
-			char name[512]={0};
-			dt_style_item_t *item=g_malloc (sizeof (dt_style_item_t));
-			item->num = sqlite3_column_int (stmt, 0);
-			g_snprintf(name,512,"%s (%s)",sqlite3_column_text (stmt, 1),(sqlite3_column_int (stmt, 2)!=0)?_("on"):_("off"));
-			item->name = g_strdup (name);
-			result = g_list_append (result,item);
-		}
-	}
-	return result;
+  GList *result=NULL;
+  sqlite3_stmt *stmt;
+  int id=0,rc=0;
+  if ((id=_styles_get_id_by_name(name)) != 0)
+  {
+    rc = sqlite3_prepare_v2 (darktable.db, "select num, operation, enabled from style_items where styleid=?1 order by num desc", -1, &stmt, NULL);
+    rc = sqlite3_bind_int (stmt, 1, id);
+    while (sqlite3_step(stmt) == SQLITE_ROW)
+    {
+      char name[512]={0};
+      dt_style_item_t *item=g_malloc (sizeof (dt_style_item_t));
+      item->num = sqlite3_column_int (stmt, 0);
+      g_snprintf(name,512,"%s (%s)",sqlite3_column_text (stmt, 1),(sqlite3_column_int (stmt, 2)!=0)?_("on"):_("off"));
+      item->name = g_strdup (name);
+      result = g_list_append (result,item);
+    }
+  }
+  return result;
 }
 
 GList *
 dt_styles_get_list (const char *filter)
 {
-	char filterstring[512]={0};
-	sqlite3_stmt *stmt;
-	int rc=0;
-	sprintf (filterstring,"%%%s%%",filter);
-	rc = sqlite3_prepare_v2 (darktable.db, "select name, description from styles where name like ?1 or description like ?1 order by name", -1, &stmt, NULL);
-	rc = sqlite3_bind_text (stmt, 1, filterstring, strlen(filterstring), SQLITE_TRANSIENT);
-	GList *result = NULL;
-	while (sqlite3_step(stmt) == SQLITE_ROW)
-	{
-		const char *name = (const char *)sqlite3_column_text (stmt, 0);
-		const char *description = (const char *)sqlite3_column_text (stmt, 1);
-		dt_style_t *s=g_malloc (sizeof (dt_style_t));
-		s->name = g_strdup (name);
-		s->description= g_strdup (description);
-		result = g_list_append(result,s);
-	}
-	sqlite3_finalize (stmt);
-	return result;
+  char filterstring[512]={0};
+  sqlite3_stmt *stmt;
+  int rc=0;
+  sprintf (filterstring,"%%%s%%",filter);
+  rc = sqlite3_prepare_v2 (darktable.db, "select name, description from styles where name like ?1 or description like ?1 order by name", -1, &stmt, NULL);
+  rc = sqlite3_bind_text (stmt, 1, filterstring, strlen(filterstring), SQLITE_TRANSIENT);
+  GList *result = NULL;
+  while (sqlite3_step(stmt) == SQLITE_ROW)
+  {
+    const char *name = (const char *)sqlite3_column_text (stmt, 0);
+    const char *description = (const char *)sqlite3_column_text (stmt, 1);
+    dt_style_t *s=g_malloc (sizeof (dt_style_t));
+    s->name = g_strdup (name);
+    s->description= g_strdup (description);
+    result = g_list_append(result,s);
+  }
+  sqlite3_finalize (stmt);
+  return result;
 }
 
 gchar *dt_styles_get_description (const char *name)
 {
-	sqlite3_stmt *stmt;
-	int id=0,rc=0;
-	gchar *description = NULL;
-	if ((id=_styles_get_id_by_name(name)) != 0)
-	{
-		rc = sqlite3_prepare_v2 (darktable.db, "select description from styles where styleid=?1", -1, &stmt, NULL);
-		rc = sqlite3_bind_int (stmt, 1, id);
-		rc = sqlite3_step(stmt);
-		description = (char *)sqlite3_column_text (stmt, 0);
-		if (description)
-			description = g_strdup (description);
-		sqlite3_finalize (stmt);
-	}
-	return description;
+  sqlite3_stmt *stmt;
+  int id=0,rc=0;
+  gchar *description = NULL;
+  if ((id=_styles_get_id_by_name(name)) != 0)
+  {
+    rc = sqlite3_prepare_v2 (darktable.db, "select description from styles where styleid=?1", -1, &stmt, NULL);
+    rc = sqlite3_bind_int (stmt, 1, id);
+    rc = sqlite3_step(stmt);
+    description = (char *)sqlite3_column_text (stmt, 0);
+    if (description)
+      description = g_strdup (description);
+    sqlite3_finalize (stmt);
+  }
+  return description;
 }
 
 int32_t 
 _styles_get_id_by_name (const char *name)
 {
-	int id=0;
-	sqlite3_stmt *stmt;
-	sqlite3_prepare_v2(darktable.db, "select styleid from styles where name=?1", -1, &stmt, NULL);
-	sqlite3_bind_text (stmt, 1, name,strlen (name),SQLITE_TRANSIENT);
-	while(sqlite3_step(stmt) == SQLITE_ROW)
-	{
-		id = sqlite3_column_int (stmt, 0);
-	}
-	sqlite3_finalize (stmt);
-	return id;
-}
+  int id=0;
+  sqlite3_stmt *stmt;
+  sqlite3_prepare_v2(darktable.db, "select styleid from styles where name=?1", -1, &stmt, NULL);
+  sqlite3_bind_text (stmt, 1, name,strlen (name),SQLITE_TRANSIENT);
+  while(sqlite3_step(stmt) == SQLITE_ROW)
+  {
+    id = sqlite3_column_int (stmt, 0);
+  }
+  sqlite3_finalize (stmt);
+  return id;
+}
